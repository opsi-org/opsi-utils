#! /usr/bin/env python
# -*- coding: utf-8 -*-
"""
opsi-product-updater

opsi-product-updater is part of the desktop management solution opsi
(open pc server integration) http://www.opsi.org

Copyright (C) 2013-2016 uib GmbH

http://www.uib.de/

All rights reserved.

This program is free software: you can redistribute it and/or modify
it under the terms of the GNU Affero General Public License, version 3
as published by the Free Software Foundation.

This program is distributed in the hope that it will be useful, but
WITHOUT ANY WARRANTY; without even the implied warranty of
MERCHANTABILITY or FITNESS FOR A PARTICULAR PURPOSE.  See the GNU
Affero General Public License for more details.

You should have received a copy of the GNU General Public License
along with this program.  If not, see <http://www.gnu.org/licenses/>.

@copyright:	uib GmbH <info@uib.de>
@author: Jan Schneider <j.schneider@uib.de>
@author: Erol Ueluekmen <e.ueluekmen@uib.de>
@author: Niko Wenselowski <n.wenselowski@uib.de>
@license: GNU Affero GPL version 3
"""

from __future__ import print_function

import email.utils
import formatter
import htmllib
import os
import re
import smtplib
import socket
import sys
import time
import urllib
import urllib2

from OPSI.Logger import LOG_INFO, LOG_ERROR, Logger
from OPSI.Object import NetbootProduct, ProductOnClient
from OPSI.Types import (forceBool, forceEmailAddress, forceFilename,
	forceHostAddress, forceHostId, forceInt, forceProductId, forceUnicode,
	forceUnicodeList, forceUrl)
from OPSI.Util import compareVersions, md5sum, getfqdn
from OPSI.Util.File import IniFile, ZsyncFile
from OPSI.Util.Product import ProductPackageFile
from OPSI.Util.Task.Rights import setRights
from OPSI import System
from OPSI.Backend.BackendManager import BackendManager
from OPSI.Backend.JSONRPC import JSONRPCBackend

try:
	import argparse
except ImportError:
	from OPSI.Util import argparse  # Only on Python 2.6...

__version__ = '4.0.7.1'

logger = Logger()


def _(string):
	return string


# Patch from urllib2 HTTPBasicAuthHandler issue9639
# Only for Python >= 2.6.6
if sys.version_info[:2] == (2, 6) and sys.version_info[2] >= 6:
	def fixed_http_error_401(self, req, fp, code, msg, headers):
		url = req.get_full_url()
		response = self.http_error_auth_reqed('www-authenticate', url, req, headers)
		self.retried = 0
		return response

	urllib2.HTTPBasicAuthHandler.http_error_401 = fixed_http_error_401
# End of Patch


class ProductRepositoryInfo(object):
	def __init__(self, baseUrl, dirs=[], username=u"", password=u"", opsiDepotId=None, autoInstall=False, autoUpdate=True, autoSetup=False, proxy=None, excludes=[], includes=[]):
		self.baseUrl = forceUnicode(baseUrl)
		self.dirs = [forceUnicode(dir) for dir in dirs]
		self.excludes = excludes
		self.includes = includes
		self.username = forceUnicode(username)
		self.password = forceUnicode(password)
		self.autoInstall = autoInstall
		self.autoUpdate = autoUpdate
		self.autoSetup = autoSetup
		self.opsiDepotId = opsiDepotId
		self.onlyDownload = None
		self.inheritProductProperties = None

		self.proxy = None
		if proxy:
			self.proxy = proxy
		if self.baseUrl.startswith('webdav'):
			self.baseUrl = u'http%s' % self.baseUrl[6:]

	def getDownloadUrls(self):
		urls = []
		for directory in self.dirs:
			if directory in (u'', u'/', u'.'):
				url = self.baseUrl
			else:
				url = u'%s/%s' % (self.baseUrl, directory)

			if url not in urls:
				urls.append(url)
		return urls


class LinksExtractor(htmllib.HTMLParser):
	def __init__(self, formatter):
		htmllib.HTMLParser.__init__(self, formatter)
		self.links = []

	def start_a(self, attrs):
		if len(attrs) > 0:
			for attr in attrs:
				if attr[0] != "href":
					continue
				self.links.append(attr[1])

	def getLinks(self):
		return self.links


class EmailNotifier(object):
	def __init__(self, smtphost=u'localhost', smtpport=25, subject=u'opsi product updater', sender=u'', receivers=[]):
		self.receivers = forceUnicodeList(receivers)
		if not self.receivers:
			raise ValueError(u"List of mail recipients empty")
		self.smtphost = forceUnicode(smtphost)
		self.smtpport = forceInt(smtpport)
		self.sender = forceUnicode(sender)
		self.subject = forceUnicode(subject)
		self.message = u''
		self.username = None
		self.password = None
		self.useStarttls = False

	def appendLine(self, line):
		now = unicode(time.strftime(u"%b %d %H:%M:%S", time.localtime()), 'utf-8', 'replace')
		self.message += u'%s %s\n' % (now, forceUnicode(line))

	def hasMessage(self):
		return bool(self.message)

	def notify(self):
		logger.notice(u"Sending mail notification")
		mail = u'From: %s\n' % self.sender
		mail += u'To: %s\n' % u','.join(self.receivers)
		mail += u'Date: {0}\n'.format(email.utils.formatdate(localtime=True))
		mail += u'Subject: %s\n' % self.subject
		mail += u'\n'
		# mail += _(u"opsi product updater carried out the following actions:") + u"\n"
		mail += self.message
		smtpObj = None
		try:
			smtpObj = smtplib.SMTP(self.smtphost, self.smtpport)
			smtpObj.ehlo_or_helo_if_needed()

			if self.useStarttls:
				if smtpObj.has_extn('STARTTLS'):
					logger.debug('Enabling STARTTLS')
					smtpObj.starttls()
				else:
					logger.debug('Server does not support STARTTLS.')

			if self.username and self.password is not None:
				logger.debug(
					'Trying to authenticate against SMTP server '
					'{host}:{port} as user "{username}"'.format(
						host=self.smtphost,
						port=self.smtpport,
						username=self.username
					)
				)
				smtpObj.login(self.username, self.password)
				smtpObj.ehlo_or_helo_if_needed()

			smtpObj.sendmail(self.sender, self.receivers, mail)
			logger.debug(u"SMTP-Host: '%s' SMTP-Port: '%s'" % (self.smtphost, self.smtpport))
			logger.debug(u"Sender: '%s' Reveivers: '%s' Message: '%s'" % (self.sender, self.receivers, mail))
			logger.notice(u"Email successfully sent")
			smtpObj.quit()
		except Exception as error:
			if smtpObj is not None:
				logger.debug('SMTP Server does esmtp: {0}'.format(smtpObj.does_esmtp))
				if hasattr(smtpObj, 'ehlo_resp'):
					logger.debug('SMTP EHLO response: {0}'.format(smtpObj.ehlo_resp))

				if hasattr(smtpObj, 'esmtp_features'):
					logger.debug('ESMTP Features: {0}'.format(smtpObj.esmtp_features))

			raise Exception(u"Failed to send email using smtp server '%s': %s" % (self.smtphost, error))


class OpsiPackageUpdater(object):
	def __init__(self, config):
		self.config = config
		self.httpHeaders = {'User-Agent': self.config.get("userAgent", "")}
		self.configBackend = None
		self.depotConnections = {}
		self.depotId = forceHostId(getfqdn(conf='/etc/opsi/global.conf').lower())

		depots = self.getConfigBackend().host_getObjects(type='OpsiDepotserver', id=self.depotId)
		try:
			self.depotKey = depots[0].opsiHostKey
		except IndexError:
			raise ValueError(u"Depot '%s' not found in backend" % self.depotId)

		if not self.depotKey:
			raise ValueError(u"Opsi host key for depot '%s' not found in backend" % self.depotId)
		logger.addConfidentialString(self.depotKey)

		self.readConfigFile()

	def __enter__(self):
		return self

	def __exit__(self, exc_type, exc_val, exc_tb):
		for con in self.depotConnections.values():
			try:
				con.backend_exit()
			except Exception:
				pass

		try:
			self.configBackend.backend_exit()
		except Exception:
			pass

	def readConfigFile(self):
		try:
			logger.notice(u"Reading config file '%s'" % self.config["configFile"])
			if not os.path.isfile(self.config["configFile"]):
				raise OSError(u"File not found")

			self.config['repositories'] = []

			iniFile = IniFile(filename=self.config['configFile'], raw=True)
			config = iniFile.parse()
			for section in config.sections():
				if section.lower() == 'general':
					for (option, value) in config.items(section):
						if option.lower() == 'packagedir':
							self.config["packageDir"] = forceFilename(value.strip())
						elif option.lower() == 'logfile':
							value = forceFilename(value.strip())
							logger.setLogFile(value)
						elif option.lower() == 'loglevel':
							logger.setFileLevel(forceInt(value.strip()))
						elif option.lower() == 'timeout':
							socket.setdefaulttimeout(float(value.strip()))
						elif option.lower() == 'tempdir':
							self.config["tempdir"] = value.strip()

				elif section.lower() == 'notification':
					for (option, value) in config.items(section):
						if option.lower() == 'active':
							self.config["notification"] = forceBool(value)
						elif option.lower() == 'smtphost':
							self.config["smtphost"] = forceHostAddress(value.strip())
						elif option.lower() == 'smtpport':
							self.config["smtpport"] = forceInt(value.strip())
						elif option.lower() == 'smtpuser':
							self.config["smtpuser"] = forceUnicode(value.strip())
						elif option.lower() == 'smtppassword':
							self.config["smtppassword"] = forceUnicode(value.strip())
						elif option.lower() == 'subject':
							self.config["subject"] = forceUnicode(value.strip())
						elif option.lower() == 'use_starttls':
							self.config["use_starttls"] = forceBool(value.strip())
						elif option.lower() == 'sender':
							self.config["sender"] = forceEmailAddress(value.strip())
						elif option.lower() == 'receivers':
							self.config["receivers"] = []
							receivers = value.split(u",")
							for receiver in receivers:
								receiver = receiver.strip()
								if not receiver:
									continue
								self.config["receivers"].append(forceEmailAddress(receiver))

				elif section.lower() == 'wol':
					for (option, value) in config.items(section):
						if option.lower() == 'active':
							self.config["wolAction"] = forceBool(value.strip())
						elif option.lower() == 'excludeproductids':
							self.config['wolActionExcludeProductIds'] = []
							productIds = value.split(u',')
							for productId in productIds:
								productId = productId.strip()
								if not productId:
									continue
								self.config["wolActionExcludeProductIds"].append(forceProductId(productId))
						elif option.lower() == 'shutdownwanted':
							self.config["wolShutdownWanted"] = forceBool(value.strip())
						elif option.lower() == 'startgap':
							self.config["wolStartGap"] = forceInt(value.strip())
							if self.config["wolStartGap"] < 0:
								self.config["wolStartGap"] = 0

				elif section.lower() == 'installation':
					for (option, value) in config.items(section):
						if option.lower() == 'windowstart':
							if not value.strip():
								continue
							if not re.search('^\d{1,2}\:\d{1,2}$', value.strip()):
								raise ValueError(u"Start time '%s' not in needed format 'HH:MM'" % value.strip())
							self.config["installationWindowStartTime"] = value.strip()
						elif option.lower() == 'windowend':
							if not value.strip():
								continue
							if not re.search('^\d{1,2}\:\d{1,2}$', value.strip()):
								raise ValueError(u"End time '%s' not in needed format 'HH:MM'" % value.strip())
							self.config["installationWindowEndTime"] = value.strip()
						elif option.lower() == 'exceptproductids':
							self.config['installationWindowExceptions'] = []
							productIds = value.split(',')
							for productId in productIds:
								productId = productId.strip()
								if not productId:
									continue
								self.config["installationWindowExceptions"].append(forceProductId(productId))

				elif section.lower().startswith('repository'):
					try:
						if not forceBool(config.get(section, 'active')):
							continue
					except Exception:
						pass
					active = True
					baseUrl = None
					opsiDepotId = None
					proxy = None
					for (option, value) in config.items(section):
						if option.lower() == 'active':
							active = forceBool(value)
						elif option.lower() == 'baseurl':
							if value.strip():
								baseUrl = forceUrl(value.strip())
						elif option.lower() == 'opsidepotid':
							if value.strip():
								opsiDepotId = forceHostId(value.strip())
						elif option.lower() == 'proxy':
							if value.strip():
								proxy = forceUrl(value.strip())
					if not active:
						logger.info(u"Repository %s deactivated" % section)
						continue

					repository = None
					if opsiDepotId:
						depots = self.getConfigBackend().host_getObjects(type='OpsiDepotserver', id=opsiDepotId)
						if not depots:
							raise ValueError(u"Depot '%s' not found in backend" % opsiDepotId)
						if not depots[0].repositoryRemoteUrl:
							raise ValueError(u"Repository remote url for depot '%s' not found in backend" % opsiDepotId)
						repository = ProductRepositoryInfo(
							baseUrl=depots[0].repositoryRemoteUrl,
							dirs=['/'],
							username=self.depotId,
							password=self.depotKey,
							opsiDepotId=opsiDepotId
						)

					elif baseUrl:
						if proxy:
							logger.notice(u"Using Proxy: %s" % proxy)
						repository = ProductRepositoryInfo(baseUrl=baseUrl, proxy=proxy)
					else:
						logger.error(u"Repository section '%s': neither baseUrl nor opsiDepotId set" % section)
						continue

					for (option, value) in config.items(section):
						if option.lower() == 'username':
							repository.username = forceUnicode(value.strip())
						elif option.lower() == 'password':
							repository.password = forceUnicode(value.strip())
							if repository.password:
								logger.addConfidentialString(repository.password)
						elif option.lower() == 'autoinstall':
							repository.autoInstall = forceBool(value.strip())
						elif option.lower() == 'autoupdate':
							repository.autoUpdate = forceBool(value.strip())
						elif option.lower() == 'autosetup':
							repository.autoSetup = forceBool(value.strip())
						elif option.lower() == 'onlydownload':
							repository.onlyDownload = forceBool(value.strip())
						elif option.lower() == 'inheritproductproperties':
							if not opsiDepotId:
								logger.warning(u"InheritProductProperties not possible with normal http ressource.")
								repository.inheritProductProperties = False
							else:
								repository.inheritProductProperties = forceBool(value.strip())
						elif option.lower() == 'dirs':
							repository.dirs = []
							dirs = value.split(',')
							for directory in dirs:
								directory = directory.strip()
								if not directory:
									continue
								repository.dirs.append(forceFilename(directory))
						elif option.lower() == 'excludes':
							repository.excludes = []
							excludes = value.split(',')
							for exclude in excludes:
								exclude = exclude.strip()
								if not exclude:
									continue
								repository.excludes.append(re.compile(exclude))
						elif option.lower() == 'includeproductids':
							repository.includes = []
							includes = value.split(',')
							for include in includes:
								include = include.strip()
								if not include:
									continue
								repository.includes.append(re.compile(include))

					if self.config.get('installAllAvailable'):
						repository.autoInstall = True
						repository.autoUpdate = True
						repository.excludes = []
					self.config['repositories'].append(repository)
				else:
					logger.error(u"Unhandled section '%s'" % section)
		except Exception as exclude:
			raise Exception(u"Failed to read config file '%s': %s" % (self.config["configFile"], exclude))

	def getConfigBackend(self):
		if not self.configBackend:
			self.configBackend = BackendManager(
				dispatchConfigFile=u'/etc/opsi/backendManager/dispatch.conf',
				backendConfigDir=u'/etc/opsi/backends',
				extensionConfigDir=u'/etc/opsi/backendManager/extend.d',
				depotbackend=True,
				hostControlBackend=True
			)
		return self.configBackend

	def getDepotConnection(self, depotId, username, password):
		if depotId not in self.depotConnections:
			self.depotConnections[depotId] = JSONRPCBackend(
				address=depotId,
				username=username,
				password=password
			)
		return self.depotConnections[depotId]

	def processUpdates(self):
		notifier = None
		if self.config["notification"]:
			logger.notice(u"Notification is activated")
			notifier = EmailNotifier(
				smtphost=self.config["smtphost"],
				smtpport=self.config["smtpport"],
				sender=self.config["sender"],
				receivers=self.config["receivers"],
				subject=self.config["subject"],
			)

			if self.config["use_starttls"]:
				notifier.useStarttls = self.config["use_starttls"]

			if self.config["smtpuser"] and self.config["smtppassword"] is not None:
				notifier.username = self.config["smtpuser"]
				notifier.password = self.config["smtppassword"]

		try:
			try:
				if not self.config["repositories"]:
					logger.notice(u"No repositories configured, nothing to do")
					return

				installedProducts = self.getInstalledProducts()
				localPackages = self.getLocalPackages()
				downloadablePackages = self.onlyNewestPackages(self.getDownloadablePackages())
				if self.config["processProductIds"]:
					# Checking if given productIds are available and process only these products
					newProductList = []
					for product in self.config["processProductIds"]:
						found = False
						for pac in downloadablePackages:
							if product == pac["productId"]:
								newProductList.append(pac)
								found = True
								break
						if not found:
							raise ValueError(u"You have searched for a product, which was not found in configured repository: '%s'" % product)
					if newProductList:
						downloadablePackages = newProductList
				newPackages = []

				for availablePackage in downloadablePackages:
					logger.info(u"Testing if download/installation of package '%s' is needed" % availablePackage["filename"])
					productInstalled = False
					updateAvailable = False
					installationRequired = False
					for product in installedProducts:
						if product['productId'] == availablePackage['productId']:
							logger.debug(u"Product '%s' is installed" % availablePackage['productId'])
							productInstalled = True
							logger.debug(u"Available product version is '%s', installed product version is '%s-%s'" \
								% (availablePackage['version'], product['productVersion'], product['packageVersion']))
							updateAvailable = compareVersions(availablePackage['version'], '>', '%s-%s' % (product['productVersion'], product['packageVersion']))
							break

					if not productInstalled:
						if availablePackage['repository'].autoInstall:
							logger.notice(u"%s - installation required: product '%s' is not installed and auto install is set for repository '%s'" \
								% (availablePackage["filename"], availablePackage['productId'], availablePackage['repository'].baseUrl))
							installationRequired = True
						else:
							logger.notice(u"%s - installation not required: product '%s' is not installed but auto install is not set for repository '%s'" \
								% (availablePackage["filename"], availablePackage['productId'], availablePackage['repository'].baseUrl))
					elif updateAvailable:
						if availablePackage['repository'].autoUpdate:
							logger.notice(u"%s - installation required: a more recent version of product '%s' was found (installed: %s-%s, available: %s) and auto update is set for repository '%s'" \
									% (availablePackage["filename"], availablePackage['productId'], product['productVersion'], product['packageVersion'], availablePackage['version'], availablePackage['repository'].baseUrl))
							installationRequired = True
						else:
							logger.notice(u"%s - installation not required: a more recent version of product '%s' was found (installed: %s-%s, available: %s) but auto update is not set for repository '%s'" \
									% (availablePackage["filename"], availablePackage['productId'], product['productVersion'], product['packageVersion'], availablePackage['version'], availablePackage['repository'].baseUrl))
					else:
						logger.notice(u"%s - installation not required: installed version '%s-%s' of product '%s' is up to date" \
									% (availablePackage["filename"], product['productVersion'], product['packageVersion'], availablePackage['productId']))

					if not installationRequired:
						continue

					downloadNeeded = True
					localPackageFound = None
					for localPackage in localPackages:
						if localPackage['productId'] == availablePackage['productId']:
							logger.debug(u"Found local package file '%s'" % localPackage['filename'])
							localPackageFound = localPackage
							if localPackage['filename'] == availablePackage['filename']:
								if localPackage['md5sum'] == availablePackage['md5sum']:
									downloadNeeded = False
									break
					if not downloadNeeded:
						logger.notice(u"%s - download of package is not required: found local package %s with matching md5sum" \
									% (availablePackage["filename"], localPackageFound['filename']))
					elif localPackageFound:
						logger.notice(u"%s - download of package is required: found local package %s which differs from available" \
									% (availablePackage["filename"], localPackageFound['filename']))
					else:
						logger.notice(u"%s - download of package is required: local package not found" % availablePackage["filename"])

					packageFile = os.path.join(self.config["packageDir"], availablePackage["filename"])
					zsynced = False
					if downloadNeeded:
						if self.config["zsyncCommand"] and availablePackage['zsyncFile'] and localPackageFound:
							if availablePackage['repository'].baseUrl.split(':')[0].lower().endswith('s'):
								logger.warning(u"Cannot use zsync, because zsync does not support https")
								self.downloadPackage(availablePackage, notifier=notifier)
							else:
								if localPackageFound['filename'] != availablePackage['filename']:
									os.rename(os.path.join(self.config["packageDir"], localPackageFound["filename"]), packageFile)
									localPackageFound["filename"] = availablePackage['filename']
								self.zsyncPackage(availablePackage, notifier=notifier)
								zsynced = True
						else:
							self.downloadPackage(availablePackage, notifier=notifier)
						self.cleanupPackages(availablePackage)

					if availablePackage['md5sum']:
						logger.info(u"Verifying download of package '%s'" % packageFile)
						md5 = md5sum(packageFile)
						if md5 == availablePackage["md5sum"]:
							logger.info(u"Md5sum match, package download verified")
						elif md5 != availablePackage["md5sum"] and zsynced:
							logger.warning(u"zsynced Download has failed, try once to load full package")
							self.downloadPackage(availablePackage, notifier=notifier)
							self.cleanupPackages(availablePackage)

							md5 = md5sum(packageFile)
							if md5 == availablePackage["md5sum"]:
								logger.info(u"Md5sum match, package download verified")
							else:
								raise RuntimeError(u"Failed to download package '%s', md5sum mismatch" % availablePackage['packageFile'])
						else:
							logger.info(u"Md5sum mismatch and no zsync. Doing nothing.")
					else:
						logger.warning(u"Cannot verify download of package: missing md5sum file")

					newPackages.append(availablePackage)

				if not newPackages:
					logger.info(u"No new packages downloaded")
					return

				now = time.localtime()
				now = '%d:%d' % (now[3], now[4])

				def tdiff(t1, t2):
					t1 = int(t1.split(':')[0]) * 60 + int(t1.split(':')[1])
					t2 = int(t2.split(':')[0]) * 60 + int(t2.split(':')[1])
					if t1 > t2:
						return 24 * 60 - t1 + t2

				insideInstallWindow = True
				if not self.config['installationWindowStartTime'] or not self.config['installationWindowEndTime']:
					logger.notice(u"Installation time window not defined, installing products and setting actions")
				elif tdiff(self.config['installationWindowStartTime'], self.config['installationWindowEndTime']) >= tdiff(self.config['installationWindowStartTime'], now):
					logger.notice(u"We are inside the installation time window, installing products and setting actions")
				else:
					logger.notice(u"We are outside installation time window, not installing products except for product ids %s" \
							% self.config['installationWindowExceptions'])
					insideInstallWindow = False

				sequence = []
				for package in newPackages:
					if not insideInstallWindow and not package['productId'] in self.config['installationWindowExceptions']:
						continue
					sequence.append(package['productId'])

				for package in newPackages:
					if not package['productId'] in sequence:
						continue
					packageFile = os.path.join(self.config["packageDir"], package["filename"])
					productId = package['productId']
					ppf = ProductPackageFile(packageFile, tempDir=self.config.get('tempdir', '/tmp'))
					ppf.getMetaData()
					dependencies = ppf.packageControlFile.getPackageDependencies()
					ppf.cleanup()
					for dependency in dependencies:
						try:
							ppos = sequence.index(productId)
							dpos = sequence.index(dependency['package'])
							if ppos < dpos:
								sequence.remove(dependency['package'])
								sequence.insert(ppos, dependency['package'])
						except Exception as error:
							logger.debug(u"While processing package '%s', dependency '%s': %s" % (packageFile, dependency['package'], error))

				sortedPackages = []
				for productId in sequence:
					for package in newPackages:
						if productId == package['productId']:
							sortedPackages.append(package)
							break
				newPackages = sortedPackages

				installedPackages = []
				for package in newPackages:
					packageFile = os.path.join(self.config["packageDir"], package["filename"])

					if package['repository'].onlyDownload:
						continue

					propertyDefaultValues = {}
					try:
						if package['repository'].inheritProductProperties and availablePackage['repository'].opsiDepotId:
							logger.info(u"Trying to get product property defaults from repository")
							productPropertyStates = self.getConfigBackend().productPropertyState_getObjects(
											productId=package['productId'],
											objectId=availablePackage['repository'].opsiDepotId)
						else:
							productPropertyStates = self.getConfigBackend().productPropertyState_getObjects(
											productId=package['productId'],
											objectId=self.depotId)
						if productPropertyStates:
							for pps in productPropertyStates:
								propertyDefaultValues[pps.propertyId] = pps.values
						logger.notice(u"Using product property defaults: %s" % propertyDefaultValues)
					except Exception as error:
						logger.warning(u"Failed to get product property defaults: %s" % error)

					logger.notice(u"Installing package '%s'" % packageFile)
					self.getConfigBackend().depot_installPackage(filename=packageFile, force=True, propertyDefaultValues=propertyDefaultValues, tempDir=self.config.get('tempdir', '/tmp'))
					productOnDepots = self.getConfigBackend().productOnDepot_getObjects(depotId=self.depotId, productId=package['productId'])
					if not productOnDepots:
						raise ValueError(u"Product '%s' not found on depot '%s' after installation" % (package['productId'], self.depotId))
					package['product'] = self.getConfigBackend().product_getObjects(
						id=productOnDepots[0].productId,
						productVersion=productOnDepots[0].productVersion,
						packageVersion=productOnDepots[0].packageVersion
					)[0]

					if notifier:
						notifier.appendLine(u"Package '%s' successfully installed" % packageFile)
					logger.notice(u"Package '%s' successfully installed" % packageFile)
					installedPackages.append(package)

				if not installedPackages:
					logger.info(u"No new packages installed")
					return

				wakeOnLanClients = []
				shutdownProduct = None
				if self.config['wolAction'] and self.config["wolShutdownWanted"]:
					for product in self.getConfigBackend().productOnDepot_getObjects(depotId=self.depotId, productId='shutdownwanted'):
						shutdownProduct = product
						logger.info(u"Found 'shutdownwanted' product on depot '%s': %s" % (self.depotId, shutdownProduct))
						break
					if not shutdownProduct:
						logger.error(u"Product 'shutdownwanted' not avaliable on depot '%s'" % self.depotId)

				for package in installedPackages:
					if not package['product'].setupScript:
						continue
					if package['repository'].autoSetup:
						if isinstance(package['product'], NetbootProduct):
							logger.notice(u"Not setting action 'setup' for product '%s' where installation status 'installed' because auto setup is not allowed for netboot products" \
									% (package['productId']))
							continue

						logger.notice(u"Setting action 'setup' for product '%s' where installation status 'installed' because auto setup is set for repository '%s'" \
							% (package['productId'], package['repository'].baseUrl))
					else:
						logger.notice(u"Not setting action 'setup' for product '%s' where installation status 'installed' because auto setup is not set for repository '%s'" \
							% (package['productId'], package['repository'].baseUrl))
						continue

					clientToDepotserver = self.getConfigBackend().configState_getClientToDepotserver(depotIds=[self.depotId])
					if clientToDepotserver:
						clientIds = []
						for ctd in clientToDepotserver:
							if ctd['clientId'] and not ctd['clientId'] in clientIds:
								clientIds.append(ctd['clientId'])
						if clientIds:
							productOnClients = self.getConfigBackend().productOnClient_getObjects(
								attributes=['installationStatus'],
								productId=[package['productId']],
								productType=['LocalbootProduct'],
								clientId=clientIds,
								installationStatus=['installed'],
							)
							if productOnClients:
								for i, poc in enumerate(productOnClients):
									productOnClients[i].setActionRequest('setup')
									if self.config['wolAction'] and not package['productId'] in self.config['wolActionExcludeProductIds']:
										if poc.clientId not in wakeOnLanClients:
											wakeOnLanClients.append(poc.clientId)  # TODO: make this a set...
								self.getConfigBackend().productOnClient_updateObjects(productOnClients)

				if wakeOnLanClients:
					logger.notice(u"Powering on clients %s" % wakeOnLanClients)
					for clientId in wakeOnLanClients:
						try:
							logger.info(u"Powering on client '%s'" % clientId)
							if self.config["wolShutdownWanted"] and shutdownProduct:
								logger.info(u"Setting shutdownwanted to 'setup' for client '%s'" % clientId)

								self.getConfigBackend().productOnClient_updateObjects(
									ProductOnClient(
										productId=shutdownProduct.productId,
										productType=shutdownProduct.productType,
										productVersion=shutdownProduct.productVersion,
										packageVersion=shutdownProduct.packageVersion,
										clientId=clientId,
										actionRequest='setup'
									)
								)
							self.getConfigBackend().hostControl_start(hostIds=[clientId])
							time.sleep(self.config["wolStartGap"])
						except Exception as error:
							logger.error(u"Failed to power on client '%s': %s" % (clientId, error))
			except Exception as error:
				if notifier:
					notifier.appendLine(u"Error occurred: %s" % error)
				raise
		finally:
			if notifier and notifier.hasMessage():
				notifier.notify()

	def zsyncPackage(self, availablePackage, notifier=None):
		outFile = os.path.join(self.config["packageDir"], availablePackage["filename"])
		curdir = os.getcwd()
		os.chdir(os.path.dirname(outFile))
		try:
			logger.notice(u"Zsyncing %s to %s" % (availablePackage["packageFile"], outFile))

			cmd = u"%s -A %s='%s:%s' -o '%s' %s 2>&1" % (
				self.config["zsyncCommand"],
				availablePackage['repository'].baseUrl.split('/')[2].split(':')[0],
				availablePackage['repository'].username,
				availablePackage['repository'].password,
				outFile,
				availablePackage["zsyncFile"]
			)

			if availablePackage['repository'].proxy:
				cmd = u"http_proxy=%s %s" % (availablePackage['repository'].proxy, cmd)

			stateRegex = re.compile('\s([\d\.]+)%\s+([\d\.]+)\skBps(.*)$')
			data = ''
			percent = 0.0
			speed = 0
			handle = System.execute(cmd, getHandle=True)
			while True:
				inp = handle.read(16)
				if not inp:
					handle.close()
					break
				data += inp
				match = stateRegex.search(data)
				if not match:
					continue
				data = match.group(3)
				if (percent == 0) and (float(match.group(1)) == 100):
					continue
				percent = float(match.group(1))
				speed = float(match.group(2)) * 8
				logger.debug(u'Zsyncing %s: %d%% (%d kbit/s)' % (availablePackage["packageFile"], percent, speed))
			if notifier:
				notifier.appendLine(u"Zsync of '%s' completed" % availablePackage["packageFile"])
			logger.notice(u"Zsync of '%s' completed" % availablePackage["packageFile"])
		finally:
			os.chdir(curdir)

	def downloadPackage(self, availablePackage, notifier=None):
		url = availablePackage["packageFile"]
		outFile = os.path.join(self.config["packageDir"], availablePackage["filename"])

		passwordManager = urllib2.HTTPPasswordMgrWithDefaultRealm()
		passwordManager.add_password(None, availablePackage['repository'].baseUrl, availablePackage['repository'].username, availablePackage['repository'].password)
		handler = urllib2.HTTPBasicAuthHandler(passwordManager)
		if availablePackage['repository'].proxy:
			logger.notice(u"Using Proxy: %s" % availablePackage['repository'].proxy)
			proxy_handler = urllib2.ProxyHandler({'http': availablePackage['repository'].proxy, 'https': availablePackage['repository'].proxy})
			opener = urllib2.build_opener(proxy_handler, handler)
		else:
			opener = urllib2.build_opener(handler)
		urllib2.install_opener(opener)

		req = urllib2.Request(url, None, self.httpHeaders)
		con = opener.open(req)
		size = int(con.info().get('Content-length', 0))
		if size:
			logger.notice(u"Downloading %s (%s MB) to %s" % (url, round(size / (1024.0 * 1024.0), 2), outFile))
		else:
			logger.notice(u"Downloading %s to %s" % (url, outFile))

		completed = 0.0
		percent = 0.0
		lastTime = time.time()
		lastCompleted = 0
		lastPercent = 0
		speed = 0

		with open(outFile, 'wb') as out:
			while True:
				chunk = con.read(32768)
				if not chunk:
					break
				completed += len(chunk)
				out.write(chunk)

				if size > 0:
					try:
						percent = round(100 * completed / size, 1)
						if lastPercent != percent:
							lastPercent = percent
							now = time.time()
							if not speed or (now - lastTime) > 2:
								speed = 8 * int(((completed - lastCompleted) / (now - lastTime)) / 1024)
								lastTime = now
								lastCompleted = completed
							logger.debug(u'Downloading {0}: {1:d}% ({2:d} kbit/s)'.format(url, percent, speed))
					except Exception:
						pass

		if notifier:
			if size:
				notifier.appendLine(u"Download of '%s' completed (~ %s MB)" % (url, round(size / (1024.0 * 1024.0), 2)))
			else:
				notifier.appendLine(u"Download of '%s' completed" % url)
		logger.notice(u"Download of '%s' completed" % url)

	def cleanupPackages(self, newPackage):
		logger.info(u"Cleaning up in %s" % self.config["packageDir"])

		try:
			setRights(self.config["packageDir"])
		except Exception as error:
			logger.warning(u"Failed to set rights on directory '{0}': {1}".format(self.config["packageDir"], error))

		for f in os.listdir(self.config["packageDir"]):
			path = os.path.join(self.config["packageDir"], f)
			if not os.path.isfile(path):
				continue
			if path.endswith('.zs-old'):
				os.unlink(path)
				continue

			try:
				productId = '_'.join(f.split('_')[:-1])
				version = f[:-5].split('_')[-1]
			except Exception:
				continue

			if productId == newPackage["productId"] and version != newPackage["version"]:
				logger.info(u"Deleting obsolete package file '%s'" % path)
				os.unlink(path)

		packageFile = os.path.join(self.config["packageDir"], newPackage["filename"])

		md5sumFile = u'{package}.md5'.format(package=packageFile)
		logger.info(u"Creating md5sum file '%s'" % md5sumFile)

		with open(md5sumFile, 'w') as f:
			f.write(md5sum(packageFile))

		setRights(md5sumFile)

		try:
			zsyncFile = u'{package}.zsync'.format(package=packageFile)
			logger.info(u"Creating zsync file '%s'" % zsyncFile)
			zsyncFile = ZsyncFile(zsyncFile)
			zsyncFile.generate(packageFile)
		except Exception as error:
			logger.error(u"Failed to create zsync file '%s': %s" % (zsyncFile, error))

	def onlyNewestPackages(self, packages):
		newestPackages = []
		for package in packages:
			found = None
			for i, newPackage in enumerate(newestPackages):
				if newPackage['productId'] == package['productId']:
					found = i
					break

			if found is None:
				newestPackages.append(package)
			elif compareVersions(package['version'], '>', newestPackages[found]['version']):
				logger.debug("Package version '%s' is newer than version '%s'" % (package['version'], newestPackages[found]['version']))
				newestPackages[found] = package
		return newestPackages

	def getLocalPackages(self):
		logger.notice(u"Getting info for local packages in '%s'" % self.config["packageDir"])
		packages = []
		for f in os.listdir(self.config["packageDir"]):
			if not f.endswith('.opsi'):
				continue
			packageFile = os.path.join(self.config["packageDir"], f)
			logger.info(u"Found local package '%s'" % packageFile)
			try:
				productId = '_'.join(f.split('_')[:-1])
				version = f[:-5].split('_')[-1]
				packages.append(
					{
						"productId": productId.lower(),
						"version": version,
						"packageFile": packageFile,
						"filename": f,
						"md5sum": md5sum(packageFile)
					}
				)
				logger.debug(u"Local package info: %s" % packages[-1])
			except Exception as e:
				logger.error("Failed to process file '%s': %s" % (f, e))
		return packages

	def getInstalledProducts(self):
		logger.notice(u"Getting installed products")
		products = []
		configBackend = self.getConfigBackend()
		for product in configBackend.productOnDepot_getHashes(depotId=self.depotId):
			logger.info(u"Found installed product '%s_%s-%s'" % (product['productId'], product['productVersion'], product['packageVersion']))
			products.append(product)
		return products

	def getDownloadablePackages(self):
		downloadablePackages = []
		for repository in self.config.get("repositories", []):
			downloadablePackages.extend(self.getDownloadablePackagesFromRepository(repository))
		return downloadablePackages

	def getDownloadablePackagesFromRepository(self, repository):
		logger.notice(u"Getting package infos from repository '%s'" % repository.baseUrl)
		packages = []

		depotConnection = None
		depotRepositoryPath = None
		if repository.opsiDepotId:
			depotConnection = self.getDepotConnection(repository.opsiDepotId, repository.username, repository.password)
			repositoryLocalUrl = depotConnection.getDepot_hash(repository.opsiDepotId).get("repositoryLocalUrl")
			logger.info(u"Got repository local url '%s' for depot '%s'" % (repositoryLocalUrl, repository.opsiDepotId))
			if not repositoryLocalUrl or not repositoryLocalUrl.startswith('file://'):
				raise ValueError(u"Invalid repository local url for depot '%s'" % repository.opsiDepotId)
			depotRepositoryPath = repositoryLocalUrl[7:]

		passwordManager = urllib2.HTTPPasswordMgrWithDefaultRealm()
		passwordManager.add_password(None, repository.baseUrl.encode('utf-8'), repository.username.encode('utf-8'), repository.password.encode('utf-8'))
		handler = urllib2.HTTPBasicAuthHandler(passwordManager)
		if repository.proxy:
			logger.notice(u"Using Proxy: %s" % repository.proxy)
			proxy_handler = urllib2.ProxyHandler(
				{
					'http': repository.proxy,
					'https': repository.proxy
				}
			)
			opener = urllib2.build_opener(proxy_handler, handler)
		else:
			opener = urllib2.build_opener(handler)
		urllib2.install_opener(opener)

		for url in repository.getDownloadUrls():
			try:
				url = urllib.quote(url.encode('utf-8'), safe="/#%[]=:;$&()+,!?*@'~")
				req = urllib2.Request(url, None, self.httpHeaders)
				response = opener.open(req)
				content = response.read()
				logger.debug("content: '%s'" % content)
				format = formatter.NullFormatter()
				htmlParser = LinksExtractor(format)
				htmlParser.feed(content)
				htmlParser.close()
				for link in htmlParser.getLinks():
					if not link.endswith('.opsi'):
						continue

					excluded = False
					included = True

					if repository.includes:
						included = False
						for include in repository.includes:
							if include.search(link):
								included = True
								break
					if not included:
						logger.info(u"Package '%s' is not included. Please check your includeProductIds-entry in configurationfile." % link)
						continue

					for exclude in repository.excludes:
						if exclude.search(link):
							excluded = True
							break
					if excluded:
						logger.info(u"Package '%s' excluded by regular expression" % link)
						continue
					try:
						productId = '_'.join(link.split('_')[:-1])
						version = link[:-5].split('_')[-1]
						packageFile = url + '/' + link
						logger.info(u"Found opsi package: %s" % packageFile)
						packages.append(
							{
								"repository": repository,
								"productId": productId.lower(),
								"version": version,
								"packageFile": packageFile,
								"filename": link,
								"md5sum": None,
								"zsyncFile": None
							}
						)
						if depotConnection:
							packages[-1]["md5sum"] = depotConnection.getMD5Sum(u'%s/%s' % (depotRepositoryPath, link))
						logger.debug(u"Repository package info: %s" % packages[-1])
					except Exception as error:
						logger.error(u"Failed to process link '%s': %s" % (link, error))

				if not depotConnection:
					for link in htmlParser.getLinks():
						isMd5 = link.endswith('.opsi.md5')
						isZsync = link.endswith('.opsi.zsync')
						try:
							filename = None
							if isMd5:
								filename = link[:-4]
							elif isZsync:
								filename = link[:-6]
							else:
								continue

							for i, package in enumerate(packages):
								if package.get('filename') == filename:
									if isMd5:
										req = urllib2.Request(url + '/' + link, None, self.httpHeaders)
										con = opener.open(req)
										md5sum = con.read(32768)
										match = re.search('([a-z\d]{32})', md5sum)
										if match:
											foundMd5sum = match.group(1)
											packages[i]["md5sum"] = foundMd5sum
											logger.debug(u"Got md5sum for package {0!r}: {1}", filename, foundMd5sum)
									elif isZsync:
										zsyncFile = url + '/' + link
										packages[i]["zsyncFile"] = zsyncFile
										logger.debug(u"Found zsync file for package {0!r}: {1}", filename, zsyncFile)
									break
						except Exception as error:
							logger.error(u"Failed to process link '%s': %s" % (link, error))
			except Exception as error:
				logger.logException(error, LOG_INFO)
				raise RuntimeError(u"Failed to process url '%s': %s" % (url, error))
		return packages


def main():
	config = {
		"userAgent": 'opsi product updater %s' % __version__,
		"packageDir": '/var/lib/opsi/products',
		"configFile": '/etc/opsi/opsi-product-updater.conf',
		"notification": False,
		"smtphost": u'localhost',
		"smtpport": 25,
		"smtpuser": None,
		"smtppassword": None,
		"subject": u'opsi-product-updater',
		"use_starttls": False,
		"sender": u'opsi@localhost',
		"receivers": [],
		"wolAction": False,
		"wolActionExcludeProductIds": [],
		"wolShutdownWanted": False,
		"wolStartGap": 0,
		"installationWindowStartTime": None,
		"installationWindowEndTime": None,
		"installationWindowExceptions": None,
		"repositories": [],
		"installAllAvailable": False,
		"zsyncCommand": None,
		"processProductIds": None
	}

	parser = argparse.ArgumentParser(description="Updater for local opsi products.")
	parser.add_argument('--version', '-V', action='version', version=__version__)
	parser.add_argument('--verbose', '-v',
						dest="logLevel", default=LOG_ERROR, action="count",
						help="increase verbosity (can be used multiple times)")
	parser.add_argument('--config', '-c', help="Location of config file",
						dest="configFile",
						default='/etc/opsi/opsi-product-updater.conf')
	parser.add_argument('-i', dest="installAllAvailable",
						default=False, action='store_true',
						help="Install all downloadable packages from configured repositories (ignores excludes)")
	parser.add_argument('-p', dest="processProductIds", metavar="productIDs",
						help="List of productIds that will be processed: opsi-winst,opsi-client-agent")

	args = parser.parse_args()

	logger.setConsoleLevel(args.logLevel)
	config["configFile"] = args.configFile
	config["installAllAvailable"] = args.installAllAvailable
	if args.processProductIds:
		config["processProductIds"] = args.processProductIds.split(",")
		logger.debug("Setting -i...")
		config["installAllAvailable"] = True

	try:
		config["zsyncCommand"] = System.which("zsync")
		logger.notice(u"Zsync command found: %s" % config["zsyncCommand"])
	except Exception:
		logger.info(u"Zsync command not found")

	pid = os.getpid()
	running = None
	try:
		for anotherPid in System.execute("%s -x %s" % (System.which("pidof"), os.path.basename(sys.argv[0])))[0].strip().split():
			if int(anotherPid) != pid:
				running = anotherPid
	except Exception as error:
		logger.debug(u"Check for running processes failed: {0}", error)

	if running:
<<<<<<< HEAD
		raise RuntimeError(u"Another %s process is running (pid: %s)." % (os.path.basename(sys.argv[0]), running))
=======
		raise Exception(u"Another %s process is running (pid: %s)." % (os.path.basename(sys.argv[0]), running))
	logger.info(u"We are the only {0} running.", os.path.basename(sys.argv[0]))
>>>>>>> 18fcc5bf

	with OpsiPackageUpdater(config) as opu:
		opu.processUpdates()


if __name__ == "__main__":
	logger.setConsoleColor(True)

	try:
		main()
	except KeyboardInterrupt:
		sys.exit(1)
	except Exception as e:
		logger.logException(e)
		print(u"ERROR: {0}".format(forceUnicode(e).encode('utf-8')), file=sys.stderr)
		sys.exit(1)<|MERGE_RESOLUTION|>--- conflicted
+++ resolved
@@ -1173,12 +1173,9 @@
 		logger.debug(u"Check for running processes failed: {0}", error)
 
 	if running:
-<<<<<<< HEAD
 		raise RuntimeError(u"Another %s process is running (pid: %s)." % (os.path.basename(sys.argv[0]), running))
-=======
-		raise Exception(u"Another %s process is running (pid: %s)." % (os.path.basename(sys.argv[0]), running))
+
 	logger.info(u"We are the only {0} running.", os.path.basename(sys.argv[0]))
->>>>>>> 18fcc5bf
 
 	with OpsiPackageUpdater(config) as opu:
 		opu.processUpdates()
