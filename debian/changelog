--- conflicted
+++ resolved
@@ -1,8 +1,4 @@
-<<<<<<< HEAD
-opsi-utils (4.0.6.10-1) experimental; urgency=medium
-=======
 opsi-utils (4.0.6.10-1) testing; urgency=medium
->>>>>>> 867402c9
 
   * Implementing type check with isinstance instead of type.
   * Using the following tasks from the new backend extension in python-opsi:
