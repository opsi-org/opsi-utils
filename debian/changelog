--- conflicted
+++ resolved
@@ -1,4 +1,3 @@
-<<<<<<< HEAD
 opsi-utils (4.1.1.2-1) UNRELEASED; urgency=medium
 
   * opsi-makeproductfile now supports long options.
@@ -31,7 +30,7 @@
     "--repo name_of_repo".
 
  -- Niko Wenselowski <n.wenselowski@uib.de>  Tue, 29 Nov 2016 13:57:13 +0100
-=======
+
 opsi-utils (4.0.7.9-1) stable; urgency=medium
 
   * opsi-makeproductfile: Do remove a possibly existing package file before
@@ -51,7 +50,6 @@
   * Added new translations: ES, RU
 
  -- Niko Wenselowski <n.wenselowski@uib.de>  Thu, 08 Dec 2016 14:36:00 +0100
->>>>>>> 5f07a313
 
 opsi-utils (4.0.7.7-2) testing; urgency=medium
 
