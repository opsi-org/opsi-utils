<<<<<<< HEAD
opsi-utils (4.0.6.12-1) experimental; urgency=medium

  * opsi-package-manager: return error when trying to remove non installed package
  * opsi-package-manager: logs into package.log with LogLevel 4
  * Added logrotate config for /var/log/opsi/opsi-package-manager.log

 -- Mathias Radtke <m.radtke@uib.de>  Tue, 12 Apr 2016 15:56:31 +0200
=======
opsi-utils (4.0.6.12-1) UNRELEASED; urgency=medium

  * opsi-makeproductfile: now using argparse internally

 -- Niko Wenselowski <n.wenselowski@uib.de>  Thu, 07 Apr 2016 17:04:33 +0200
>>>>>>> 6f9d530e

opsi-utils (4.0.6.11-1) experimental; urgency=medium

  * opsi-backup: Warn during restore if no backends are given.
  * Various small changes for easier maintenance.
  * opsi-package-manager: only query for depot information if required.

 -- Niko Wenselowski <n.wenselowski@uib.de>  Mon, 04 Apr 2016 17:00:33 +0200

opsi-utils (4.0.6.10-1) testing; urgency=medium

  * Implementing type check with isinstance instead of type.
  * Using the following tasks from the new backend extension in python-opsi:
    setupWhereInstalled, setupWhereNotInstalled, updateWhereInstalled,
    uninstallWhereInstalled, setActionRequestWhereOutdated, setActionRequestWithDependencies,
    setActionRequestWhereOutdatedWithDependencies.
    With the implementation of these tasks as backend extensions these tasks
    are now deprecated and may get removed in future releases.
    Please use 'method <taskname>' instead.

 -- Niko Wenselowski <n.wenselowski@uib.de>  Wed, 09 Mar 2016 10:25:30 +0100

opsi-utils (4.0.6.9-1) testing; urgency=medium

  * opsi-admin: Do not exit if creating folder for history fails
  * opsi-product-updater: small code cleanups.

 -- Niko Wenselowski <n.wenselowski@uib.de>  Tue, 06 Oct 2015 11:01:25 +0200

opsi-utils (4.0.6.8-2) testing; urgency=medium

  * opsi-product-updater.conf: Better explanation for includeProductIds

 -- Niko Wenselowski <n.wenselowski@uib.de>  Wed, 30 Sep 2015 14:34:01 +0200

opsi-utils (4.0.6.8-1) testing; urgency=medium

  * opsi-admin: do not override _ from gettext.

 -- Niko Wenselowski <n.wenselowski@uib.de>  Fri, 25 Sep 2015 14:01:04 +0200

opsi-utils (4.0.6.7-1) experimental; urgency=medium

  * opsi-admin: Fix bug with failed translations.

 -- Niko Wenselowski <n.wenselowski@uib.de>  Fri, 25 Sep 2015 12:31:35 +0200

opsi-utils (4.0.6.6-4) experimental; urgency=medium

  * Do not forget to add the directory for Danish translation.

 -- Niko Wenselowski <n.wenselowski@uib.de>  Thu, 03 Sep 2015 16:36:04 +0200

opsi-utils (4.0.6.6-3) experimental; urgency=medium

  * Translations updated and translation for da added.

 -- Niko Wenselowski <n.wenselowski@uib.de>  Thu, 03 Sep 2015 11:20:04 +0200

opsi-utils (4.0.6.6-2) experimental; urgency=medium

  * Debian: Updated description.
  * Debian: add missing install file.

 -- Niko Wenselowski <n.wenselowski@uib.de>  Thu, 13 Aug 2015 15:36:30 +0200

opsi-utils (4.0.6.6-1) experimental; urgency=medium

  * opsi-admin: setPcpatchPassword fails on empty password.
  * opsi-admin: setPcpatchPassword hides password in output.
  * Update translation to fix typo.
  * opsi-product-updater: Do not delete old logfile.
  * opsi-package-manager: Do not delete old logfile.
  * Debian: overhauled packaging.

 -- Niko Wenselowski <n.wenselowski@uib.de>  Thu, 13 Aug 2015 15:36:16 +0200

opsi-utils (4.0.6.5-2) experimental; urgency=medium

  * Packaging fixes for OBS.

 -- Niko Wenselowski <n.wenselowski@uib.de>  Mon, 29 Jun 2015 15:50:40 +0200

opsi-utils (4.0.6.5-1) experimental; urgency=low

  * opsi-convert: Fix problem with conversion between backends.
  * opsi-admin: Convert errors to unicode before logging them.
  * Updated manpage.
  * opsi-convert: fix the possibility to convert between backends where
    one of the backends is given as the backend address.
  * opsi-convert: refactorings and cleanups.

 -- Niko Wenselowski <n.wenselowski@uib.de>  Wed, 10 Jun 2015 11:22:40 +0200

opsi-utils (4.0.6.4-1) experimental; urgency=low

  * opsi-admin: Better handling of non-iterable results in direct access.

 -- Niko Wenselowski <n.wenselowski@uib.de>  Tue, 31 Mar 2015 10:29:49 +0200

opsi-utils (4.0.6.3-1) experimental; urgency=low

  * opsi-product-updater: Only set the rights once on the package directory.
  * opsi-package-manager: Better error message if setting a locale fails.
  * opsi-newprod: Changed option-parsing to argparse library.
  * opsi-newprod: small refactorings.
  * opsi-newprod: new option --version
  * opsi-newprod: create postinst template again
  * opsi-admin: non-interactive mode: Errors during execution will
    result in an exit code of 1.
  * opsi-admin: non-interactive mode: new option --exit-zero that will
    let the script always exit with 0.
  * opsi-admin: non-interactive mode: If errors are detected as the
    result of a call it will result in an exit code of 2.
  * opsi-convert: Overhauled commandline argument parsing.

 -- Niko Wenselowski <n.wenselowski@uib.de>  Fri, 27 Mar 2015 15:57:42 +0100

opsi-utils (4.0.6.2-1) experimental; urgency=low

  * Fixing call to unreferenced variable.

 -- Niko Wenselowski <n.wenselowski@uib.de>  Mon, 09 Mar 2015 16:02:25 +0100

opsi-utils (4.0.6.1-5) experimental; urgency=low

  * Use correct path for logrotate configs during removal "su".

 -- Niko Wenselowski <n.wenselowski@uib.de>  Mon, 09 Mar 2015 14:05:11 +0100

opsi-utils (4.0.6.1-4) experimental; urgency=low

  * For .deb-packages we create the logrotate-folder.

 -- Niko Wenselowski <n.wenselowski@uib.de>  Mon, 09 Mar 2015 13:51:35 +0100

opsi-utils (4.0.6.1-3) experimental; urgency=low

  * Do not forget to install the logrotate configs.

 -- Niko Wenselowski <n.wenselowski@uib.de>  Mon, 09 Mar 2015 13:09:02 +0100

opsi-utils (4.0.6.1-2) experimental; urgency=low

  * Fix path to logrotate config on RPM-based machines.

 -- Niko Wenselowski <n.wenselowski@uib.de>  Mon, 09 Mar 2015 11:29:55 +0100

opsi-utils (4.0.6.1-1) experimental; urgency=low

  * opsi-product-updater: Patch by Antione Guevara to make it possible to
    give a custom subject on notification emails.
  * opsi-product-updater, opsi-newprod and opsi-package-manager now use
    OPSI.Util.Task.Rights.setRights for setting consistent rights.
  * Added logrotate configuration vor /var/log/opsi/opsi-backup.log
  * Added logrotate configuration vor /var/log/opsi/opsi-product-updater.log
  * opsi-admin: Added new task "setActionRequestWhereOutdatedWithDependencies".
    Thanks to Daniel Koch for the patch!

 -- Niko Wenselowski <n.wenselowski@uib.de>  Mon, 09 Mar 2015 11:12:03 +0100

opsi-utils (4.0.5.6-2) stable; urgency=low

  * Suse: listing /etc/opsi as directory

 -- Niko Wenselowski <n.wenselowski@uib.de>  Fri, 10 Oct 2014 16:49:48 +0200

opsi-utils (4.0.5.6-1) experimental; urgency=low

  [ Erol Ueluekmen ]
  * opsi-package-manager: new option --set-file-level added.

  [ Niko Wenselowski ]
  * RPM: changing the specfile to avoid conflicts

 -- Niko Wenselowski <n.wenselowski@uib.de>  Fri, 10 Oct 2014 16:38:07 +0200

opsi-utils (4.0.5.5-1) experimental; urgency=low

  * opsi-newprod: Fix missing newlines in postinst/preinst

 -- Niko Wenselowski <n.wenselowski@uib.de>  Fri, 29 Aug 2014 12:04:51 +0200

opsi-utils (4.0.5.4-1) experimental; urgency=low

  * opsi-newprod correctly copies the contents of the template-directory

 -- Niko Wenselowski <n.wenselowski@uib.de>  Wed, 13 Aug 2014 11:31:53 +0200

opsi-utils (4.0.5.3-2) experimental; urgency=low

  * Fix for reading the home dir.

 -- Niko Wenselowski <n.wenselowski@uib.de>  Mon, 11 Aug 2014 15:53:58 +0200

opsi-utils (4.0.5.3-1) experimental; urgency=low

  * opsi-admin: Added another try on reading the users home directory.

 -- Niko Wenselowski <n.wenselowski@uib.de>  Tue, 05 Aug 2014 17:02:03 +0200

opsi-utils (4.0.5.2-2) experimental; urgency=low

  * Make building with Fedora possible.

 -- Niko Wenselowski <n.wenselowski@uib.de>  Mon, 04 Aug 2014 15:53:19 +0200

opsi-utils (4.0.5.2-1) experimental; urgency=low

  * opsi-product-updater: small bugfix

 -- Erol Ueluekmen <e.ueluekmen@uib.de>  Sun, 03 Aug 2014 03:35:50 +0200

opsi-utils (4.0.5.1-1) experimental; urgency=low

  * opsi-newprod: New feature -t: Copy files from a template directory
  * opsi-package-manager: Now able to use -t when extracting
  * opsi-product-updater: Support for smtpuser and smtppassword to be
    able to use it with systems that require authentication.
  * opsi-product-updater: Support for SMTP connections that use STARTTLS
  * Debian: Recommend mysql-client as it is useful when creating backups
  * opsi-makeproductfile: new option --no-pigz to disable pigz usage
  * opsi-package-manager: Product properties are sorted by name when
    installing a product with "-p ask".
  * opsi-product-updater: Fix handing over the temp directory when
    installing a package.
  * opsi-product-updater: ProductPackageFile now uses setting "tempDir"
  * opsi-product-updater: Added inherit ProductProperties from Master-Repository
  * opsi-product-updater: Stops if unknown parameter is given on start
  * opsi-product-updater: Limit updates to specific package with "-p"

 -- Erol Ueluekmen <e.ueluekmen@uib.de>  Fri, 26 Jul 2014 00:03:13 +0200

opsi-utils (4.0.4.1-2) testing; urgency=low

  * version modified for buildservice

 -- Erol Ueluekmen <e.ueluekmen@uib.de>  Tue, 05 Nov 2013 15:22:52 +0100

opsi-utils (4.0.4.1-1) testing; urgency=low

  * opsi-admin: Code cleanups resulting in an depending on python-opsi 4.0.3.4
  * added manpages
  * added includeProductIds in repostory-configuration for opsi-product-updater.conf

 -- Niko Wenselowski <n.wenselowski@uib.de>  Tue, 22 Oct 2013 11:31:19 +0200

opsi-utils (4.0.3.2-1) testing; urgency=low

  * opsi-admin: added task uninstallWhereInstalled

 -- Erol Ueluekmen <e.ueluekmen@uib.de>  Fri, 06 Sep 2013 10:04:53 +0200

opsi-utils (4.0.3.1-1) testing; urgency=low

  * opsi-product-updater: Added Blank line between header and message-body to fix empty body mails on exchange environment.
  * opsi-product-updater: fix for handling with custom products.
  * opsi-admin: added new HostControlSafeBackend in BackendManager initialization.

 -- Erol Ueluekmen <e.ueluekmen@uib.de>  Tue, 12 Feb 2013 12:42:44 +0200

opsi-utils (4.0.2.3-1) stable; urgency=low

  * opsi-product-updater: Fix for using more then one repositories with different onlyDownload options.

 -- Erol Ueluekmen <e.ueluekmen@uib.de>  Thu, 11 Oct 2012 14:13:35 +0200

opsi-utils (4.0.2.2-1) testing; urgency=low

  * Added opsiFileAdminGroup handling.
  * opsi-product-updater: Timestamps in Mail
  * opsi-newprod: fix for small window start, now has error message

 -- Erol Ueluekmen <e.ueluekmen@uib.de>  Thu, 19 Jul 2012 11:44:37 +0200

opsi-utils (4.0.2.1-1) stable; urgency=low

  * Featurepack-Release 4.0.2

 -- Erol Ueluekmen <e.ueluekmen@uib.de>  Wed, 30 May 2012 11:27:08 +0200

opsi-utils (4.0.1.17-1) testing; urgency=low

  * opsi-product-updater.conf: added tempdir in general section to
      configure the tempdirectory for package installation.
  * opsi-product-updater: registering proxy for https source.

 -- Erol Ueluekmen <e.ueluekmen@uib.de>  Wed, 15 Feb 2012 11:37:32 +0100

opsi-utils (4.0.1.16-1) stable; urgency=low

  * opsi-product-updater: autoSetup is not allowed for netbootproduct.

 -- Erol Ueluekmen <e.ueluekmen@uib.de>  Wed, 21 Dec 2011 15:32:06 +0100

opsi-utils (4.0.1.15-1) stable; urgency=low

  * package control-file: opsi-product-updater
    - added conflicts, replaces and provides (deb)
  * opsi-package-manager: fix for custom installing custom-packages:
    - trying to convert custom-package-name to normal package-name
      before syncing in opsi-repository on depot-server (option -d)

 -- Erol Ueluekmen <e.ueluekmen@uib.de>  Tue, 25 Oct 2011 16:48:39 +0200

opsi-utils (4.0.1.14-1) stable; urgency=low

  * french localization

 -- Jan Schneider <j.schneider@uib.de>  Wed, 31 Aug 2011 16:30:52 +0200

opsi-utils (4.0.1.13-1) stable; urgency=low

  * opsi-newprod 4.0.1
     - Improve ui

 -- Jan Schneider <j.schneider@uib.de>  Mon, 29 Aug 2011 14:40:12 +0200

opsi-utils (4.0.1.12-1) stable; urgency=low

  * opsi-backup 1.0.1
     - new usage output

 -- Jan Schneider <j.schneider@uib.de>  Mon, 22 Aug 2011 12:48:00 +0200

opsi-utils (4.0.1.11-1) stable; urgency=low

  * opsi-admin 4.0.1.4:
    - new task setActionRequestWhereOutdated

 -- Jan Schneider <j.schneider@uib.de>  Thu, 04 Aug 2011 17:04:21 +0200

opsi-utils (4.0.1.10-1) stable; urgency=low

  * opsi-package-manager 4.0.1.3
    - fix counting of uploads

 -- Jan Schneider <j.schneider@uib.de>  Thu, 28 Jul 2011 18:23:42 +0200

opsi-utils (4.0.1.9-1) stable; urgency=low

  * opsi-admin 4.0.1.3
    - use utf-8 as default encoding

 -- Jan Schneider <j.schneider@uib.de>  Tue, 26 Jul 2011 16:22:06 +0200

opsi-utils (4.0.1.8-1) stable; urgency=low

  * opsi-package-manager: import getfqdn

 -- Jan Schneider <j.schneider@uib.de>  Wed, 13 Jul 2011 13:59:48 +0200

opsi-utils (4.0.1.7-1) stable; urgency=low

  * all
    - use virtual fqdn if available

 -- Christian Kampka <c.kampka@uib.de>  Tue, 12 Jul 2011 13:10:57 +0200

opsi-utils (4.0.1.6-1) stable; urgency=low

  * opsi-product-updater 1.0.8
    - zsync-workarround for problems by using proxy

 -- Erol Ueluekmen <e.ueluekmen@uib.de>  Tue, 05 Jul 2011 10:32:37 +0200

opsi-utils (4.0.1.5-1) stable; urgency=low

  * opsi-package-manager 4.0.1.1
     - add param -n/--no-delta

 -- Jan Schneider <j.schneider@uib.de>  Tue, 28 Jun 2011 14:52:02 +0200

opsi-utils (4.0.1.4-1) stable; urgency=low

  * opsi-package-manager 4.0.1
     - correct transfer counting

 -- Jan Schneider <j.schneider@uib.de>  Wed, 22 Jun 2011 11:15:10 +0200

opsi-utils (4.0.1.3-1) stable; urgency=low

  * Create .md5 and .zsync file after upload to repository

 -- Jan Schneider <j.schneider@uib.de>  Mon, 20 Jun 2011 13:15:39 +0200

opsi-utils (4.0.1.2-1) stable; urgency=low

  * opsi-package-manager: join running threads on exit

 -- Jan Schneider <j.schneider@uib.de>  Tue, 07 Jun 2011 17:30:45 +0200

opsi-utils (4.0.1.1-1) stable; urgency=low

  * Change version number

 -- Jan Schneider <j.schneider@uib.de>  Tue, 31 May 2011 12:47:33 +0200

opsi-utils (4.0.1-9) stable; urgency=low

  * Fix opsi-product-updater HTTPBasicAuthFailure for python >= 2.6.6
  * Fix opsi-product-updater comma seperated Receiver list Bug

 -- Erol Ueluekmen <e.ueluekmen@uib.de>  Wed, 25 May 2011 15:54:11 +0200

opsi-utils (4.0.1-8) stable; urgency=low

  * Fix opsi-product-updater

 -- Erol Ueluekmen <e.ueluekmen@uib.de>  Thu, 19 May 2011 11:13:14 +0200

opsi-utils (4.0.1-7) lucid; urgency=low

  * OnlyDownload added to opsi-product-updater

 -- Erol Ueluekmen <e.ueluekmen@uib.de>  Tue, 17 May 2011 12:15:35 +0200

opsi-utils (4.0.1-6) stable; urgency=low

  * Fix spec file

 -- Jan Schneider <j.schneider@uib.de>  Mon, 09 May 2011 16:59:01 +0200

opsi-utils (4.0.1-5) stable; urgency=low

  * opsi-backup implemented

 -- Erol Ueluekmen <e.ueluekmen@uib.de>  Mon, 09 May 2011 16:46:32 +0200

opsi-utils (4.0.1-4) stable; urgency=low

  * Fixes termIO Bug for using opsi-package-manager in cronjob

 -- Erol Ueluekmen <e.ueluekmen@uib.de>  Thu, 14 Apr 2011 11:00:44 +0200

opsi-utils (4.0.1-3) stable; urgency=low

  * opsi-admin 4.0.1.1: RAW output in json

 -- Jan Schneider <j.schneider@uib.de>  Tue, 12 Apr 2011 17:17:19 +0200

opsi-utils (4.0.1-2) stable; urgency=low

  * opsi-product-updater 1.0.5: fixed several unicode errors

 -- Christian Kampka <c.kampka@uib.de>  Fri, 18 Mar 2011 12:27:08 +0100

opsi-utils (4.0.1-1) stable; urgency=low

  * opsi-admin 4.0.1: fix simple output

 -- Jan Schneider <j.schneider@uib.de>  Thu, 24 Feb 2011 11:57:02 +0100

opsi-utils (4.0.0.7-1) stable; urgency=low

  * opsi-admin 4.0.0.4: dismiss stdin if empty
  * opsi-product-updater 1.0.5: Do not use zsync for https

 -- Jan Schneider <j.schneider@uib.de>  Thu, 17 Feb 2011 10:49:33 +0100

opsi-utils (4.0.0.6-1) stable; urgency=low

  * opsi-admin 4.0.0.3: Add raw output option

 -- Jan Schneider <j.schneider@uib.de>  Sat, 18 Dec 2010 14:01:51 +0100

opsi-utils (4.0.0.5-1) stable; urgency=low

  * opsi-makeproductfile 4.0.0.2: Use ZsynFile from OPSI.Util.File
  * opsi-product-updater 1.0.4: Use ZsynFile from OPSI.Util.File

 -- Jan Schneider <j.schneider@uib.de>  Wed, 01 Dec 2010 14:31:00 +0100

opsi-utils (4.0.0.4-1) stable; urgency=low

  * opsi-product-updater 1.0.3
     - fix setting of action for shutdownProduct

 -- Jan Schneider <j.schneider@uib.de>  Tue, 30 Nov 2010 17:03:24 +0100

opsi-utils (4.0.0.3-1) stable; urgency=low

  * opsi-product-updater 1.0.2
     - http_proxy for zsync

 -- Jan Schneider <j.schneider@uib.de>  Fri, 19 Nov 2010 13:31:43 +0100

opsi-utils (4.0.0.2-1) stable; urgency=low

  * opsi-product-updater 1.0.1
     - fixed setting product action requests
     - create md5 and zsync files after download
  * opsi-package-manager 4.0.0.2
     - fix double uninstall caused by wrong filter
  * opsi-admin 4.0.0.2
     - fix setPcpatchPassword in shell

 -- Jan Schneider <j.schneider@uib.de>  Wed, 17 Nov 2010 11:21:49 +0100

opsi-utils (4.0.0.1-1) stable; urgency=low

  * opsi-package-manager 4.0.0.1
     - fix curses encoding
  * opsi-make-productfile 4.0.0.1
     - adapt zsync headers for older zsync versions
  * opsi-admin 4.0.0.1
     - force exceptions to unicode

 -- Jan Schneider <j.schneider@uib.de>  Wed, 20 Oct 2010 17:05:36 +0200

opsi-utils (4.0-7) stable; urgency=low

  * opsi-package-manager 4.0

 -- Jan Schneider <j.schneider@uib.de>  Fri, 01 Oct 2010 22:01:26 +0200

opsi-utils (4.0-6) stable; urgency=low

  * opsi-product-updater: workaround cross device link

 -- Jan Schneider <j.schneider@uib.de>  Fri, 01 Oct 2010 10:32:36 +0200

opsi-utils (4.0-4) stable; urgency=low

  * opsi-product-updater: fix unlink

 -- Jan Schneider <j.schneider@uib.de>  Wed, 29 Sep 2010 22:59:23 +0200

opsi-utils (4.0-3) stable; urgency=low

  * opsi-product-updater: set right in repository dir

 -- Jan Schneider <j.schneider@uib.de>  Wed, 29 Sep 2010 22:49:59 +0200

opsi-utils (4.0-2) stable; urgency=low

  * Fix package sorting in opsi-product-updater and opsi-package-manager

 -- Jan Schneider <j.schneider@uib.de>  Wed, 29 Sep 2010 22:01:41 +0200

opsi-utils (4.0-1) stable; urgency=low

  * opsi 4.0 stable release

 -- Jan Schneider <j.schneider@uib.de>  Wed, 29 Sep 2010 11:23:56 +0200

opsi-utils (3.99.2-1) testing; urgency=low

  * rc 2

 -- Jan Schneider <j.schneider@uib.de>  Thu, 16 Sep 2010 10:10:36 +0200

opsi-utils (3.99.1-1) testing; urgency=low

  * rc 1

 -- Jan Schneider <j.schneider@uib.de>  Wed, 01 Sep 2010 15:48:02 +0200

opsi-utils (3.99.0-1) testing; urgency=low

  * opsi 4.0

 -- Jan Schneider <j.schneider@uib.de>  Wed, 21 Apr 2010 10:10:35 +0200

opsi-utils (3.4.99.1-1) testing; urgency=low

  * fixes

 -- Jan Schneider <j.schneider@uib.de>  Tue, 06 Apr 2010 12:27:38 +0200

opsi-utils (3.4.99-1) testing; urgency=low

  * opsi 3.5

 -- Jan Schneider <j.schneider@uib.de>  Mon, 01 Feb 2010 16:06:02 +0100

opsi-utils (3.4-2) stable; urgency=low

  * opsi-convert 0.7.1: now using backend config

 -- Jan Schneider <j.schneider@uib.de>  Wed, 06 Jan 2010 13:11:57 +0100

opsi-utils (3.4-1) stable; urgency=low

  * Adapted to new BackendManager configFile default
  * french localization
  * opsi-convert 0.7
  * opsi-admin 1.0
  * opsi-package-manager 1.0.9

 -- Jan Schneider <j.schneider@uib.de>  Tue, 02 Jun 2009 13:09:14 +0200

opsi-utils (3.3.1.1-1) stable; urgency=low

  * opsi-package-manager 1.0.7
      --new-product-id

 -- Jan Schneider <j.schneider@uib.de>  Fri, 06 Mar 2009 10:27:57 +0100

opsi-utils (3.3.1.0-4) stable; urgency=low

  * opsi-convert 0.6.5

 -- Jan Schneider <j.schneider@uib.de>  Wed, 04 Feb 2009 14:47:33 +0100

opsi-utils (3.3.1.0-3) stable; urgency=low

  * opsi-convert 0.6.4

 -- Jan Schneider <j.schneider@uib.de>  Fri, 23 Jan 2009 13:03:50 +0100

opsi-utils (3.3.1.0-2) stable; urgency=low

  * opsi-package-manager 1.0.5

 -- Jan Schneider <j.schneider@uib.de>  Tue, 20 Jan 2009 09:35:54 +0100

opsi-utils (3.3.1.0-1) stable; urgency=low

  * Adapted to python-opsi >= 3.3.1

 -- Jan Schneider <j.schneider@uib.de>  Tue, 13 Jan 2009 17:54:27 +0100

opsi-utils (3.3.0.12-1) stable; urgency=low

  * opsi-package-manager 1.0.3
  * opsi-admin 0.9.9.4 (setupWhereNotInstalled)

 -- Jan Schneider <j.schneider@uib.de>  Fri, 10 Oct 2008 10:01:39 +0200

opsi-utils (3.3.0.11-1) stable; urgency=low

  * opsi-admin 0.9.9.3

 -- Jan Schneider <j.schneider@uib.de>  Fri, 12 Sep 2008 15:44:38 +0200

opsi-utils (3.3.0.10-1) stable; urgency=low

  * opsi-package-manager 1.0.2

 -- Jan Schneider <j.schneider@uib.de>  Mon, 25 Aug 2008 14:16:07 +0200

opsi-utils (3.3.0.9-1) stable; urgency=low

  * opsi-package-manager 1.0.1

 -- Jan Schneider <j.schneider@uib.de>  Sun, 06 Jul 2008 19:53:55 +0200

opsi-utils (3.3.0.8-1) stable; urgency=low

  * opsi-admin 0.9.9.2
      added task updateWhereInstalled

 -- Jan Schneider <j.schneider@uib.de>  Wed, 25 Jun 2008 15:54:12 +0200

opsi-utils (3.3.0.7-1) stable; urgency=low

  * opsi-admin 0.9.9.1
      fixed cmdline parsing)
  * opsi-convert 0.6
      added multi-depot support

 -- Jan Schneider <j.schneider@uib.de>  Tue, 24 Jun 2008 11:29:37 +0200

opsi-utils (3.3.0.6-1) stable; urgency=low

  * opsi-package-manager 1.0.0.9 (fixed http request collisions)

 -- Jan Schneider <j.schneider@uib.de>  Wed, 28 May 2008 14:35:48 +0200

opsi-utils (3.3.0.5-1) stable; urgency=low

  * opsi-package-manager 1.0.0.8
  * opsiinst 0.5.7
  * opsiuninst 0.3.1

 -- Jan Schneider <j.schneider@uib.de>  Tue, 20 May 2008 10:58:01 +0200

opsi-utils (3.3.0.4-1) stable; urgency=low

  * opsi-package-manager 1.0.0.6

 -- Jan Schneider <j.schneider@uib.de>  Thu, 15 May 2008 13:46:02 +0200

opsi-utils (3.3.0.3-1) stable; urgency=low

  * opsi-package-manager 1.0.0.5

 -- Jan Schneider <j.schneider@uib.de>  Thu, 15 May 2008 10:04:44 +0200

opsi-utils (3.3.0.2-1) stable; urgency=low

  * opsi-package-manager 1.0.0.4

 -- Jan Schneider <j.schneider@uib.de>  Wed, 14 May 2008 10:16:32 +0200

opsi-utils (3.3.0.1-1) stable; urgency=low

  * removed opsiinst, opsiuninst
  * added opsi-package-manager 1.0.0.1

 -- Jan Schneider <j.schneider@uib.de>  Mon, 21 Apr 2008 16:36:59 +0200

opsi-utils (3.3.0.0-1) stable; urgency=low

  * opsiuninst 0.3
  * opsiinst 0.5.6

 -- Jan Schneider <j.schneider@uib.de>  Tue, 15 Apr 2008 13:25:06 +0200

opsi-utils (3.2.0.3-1) stable; urgency=low

  * opsi-makeproductfile 0.7 (new feature: custom only packages)
  * opsiinst 0.5.5

 -- Jan Schneider <j.schneider@uib.de>  Wed, 13 Feb 2008 11:51:03 +0100

opsi-utils (3.2.0.2-1) stable; urgency=low

  * opsi-newprod (0.3.2): Regex test of product/package version string
  * opsi-admin (0.9.8): Fixed piping, logging, improved auto-completion

 -- Jan Schneider <j.schneider@uib.de>  Mon, 28 Jan 2008 12:54:51 +0100

opsi-utils (3.2.0.1-1) stable; urgency=low

  * Fixed bug in opsi-convert (option -s)

 -- Jan Schneider <j.schneider@uib.de>  Thu, 24 Jan 2008 16:34:32 +0100

opsi-utils (3.2.0-2) stable; urgency=low

  * Added german translation for opsi-newprod

 -- Jan Schneider <j.schneider@uib.de>  Thu,  8 Nov 2007 16:42:58 +0100

opsi-utils (3.2.0-1) stable; urgency=low

  * opsiinst: option -k becomes default
  * opsi-convert: improved logging

 -- Jan Schneider <j.schneider@uib.de>  Fri,  2 Nov 2007 11:32:03 +0100

opsi-utils (3.1.0-1) stable; urgency=low

  * opsi 3.1 stable release
  * opsi-admin 0.9.7

 -- Jan Schneider <j.schneider@uib.de>  Tue, 28 Aug 2007 10:29:50 +0200

opsi-utils (3.1rc1-3) unstable; urgency=low

  * Fixes: installation status information gets lost when reinstalling products

 -- Jan Schneider <j.schneider@uib.de>  Thu, 12 Jul 2007 10:40:54 +0200

opsi-utils (3.1rc1-2) unstable; urgency=low

  * opsi-newprod, opsi-makeproductfile, opsiinst: added support for pxeConfigTemplates

 -- Jan Schneider <j.schneider@uib.de>  Thu,  5 Jul 2007 12:18:42 +0200

opsi-utils (3.1rc1-1) unstable; urgency=low

  * opsi-convert 0.4.2
  * opsi-admin 0.9.5
  * opsi-makeproductfile 0.5.3
  * opsi-newprod 0.2
  * opsiinst 0.4.6
  * opsiuninst 0.1
  * renamed binaries to opsi*

 -- Jan Schneider <j.schneider@uib.de>  Tue, 26 Jun 2007 15:24:43 +0200

opsi-utils (0.9.5.3-1) stable; urgency=low

  * opsi-admin 0.9.3.4

 -- Jan Schneider <j.schneider@uib.de>  Wed, 23 May 2007 10:53:32 +0200

opsi-utils (0.9.5.2-1) stable; urgency=low

  * opsi-admin 0.9.3.2

 -- Jan Schneider <j.schneider@uib.de>  Fri, 11 May 2007 17:24:38 +0200

opsi-utils (0.9.5.1-1) stable; urgency=low

  * added support for package-dependencies and incremental packages

 -- Jan Schneider <j.schneider@uib.de>  Mon, 07 May 2007 12:38:43 +0200

opsi-utils (0.9.4.1-1) stable; urgency=low

  * opsi-admin 0.9.3
       added task setPcpatchPassword

 -- Jan Schneider <j.schneider@uib.de>  Mon, 30 Apr 2007 15:07:21 +0200

opsi-utils (0.9.4-1) stable; urgency=low

  * makeproductfile 0.5.2
       added ability to create product archives without compression

 -- Jan Schneider <j.schneider@uib.de>  Mon, 23 Apr 2007 09:56:32 +0200

opsi-utils (0.9.3.2-1) stable; urgency=low

  * opsiinst 0.4.1
       opsiinst deletes product dependencies if product already exists

 -- Jan Schneider <j.schneider@uib.de>  Thu, 12 Apr 2007 14:41:48 +0200

opsi-utils (0.9.3.1-1) stable; urgency=low

  * makeproductfile 0.5
       new option -F to select archive format
       automatic creation of md5sum files

 -- Jan Schneider <j.schneider@uib.de>  Tue, 05 Apr 2007 15:08:23 +0200

opsi-utils (0.9.3-1) stable; urgency=low

  * opsi-convert 0.3
  * opsiinst 0.4
       Minor bugfixes

 -- Jan Schneider <j.schneider@uib.de>  Tue, 05 Apr 2007 13:52:09 +0200

opsi-utils (0.9.2-1) stable; urgency=low

  * makeproductfile 0.3
       Added ability to use custom temp dir (-t)

  * opsiinst 0.3
       Added ability to use custom temp dir (-t)

 -- Jan Schneider <j.schneider@uib.de>  Thu, 08 Mar 2007 11:28:19 +0200

opsi-utils (0.9.1-1) stable; urgency=low

  * opsi-convert 0.1.1
       Bugfixes, improved status messages

  * opsiinst 0.2
       Added ability to extract package source (-x) from opsi package

 -- Jan Schneider <j.schneider@uib.de>  Wed, 14 Feb 2007 12:55:01 +0200

opsi-utils (0.9-1) stable; urgency=low

  * Initial Release.

 -- Jan Schneider <j.schneider@uib.de>  Fri, 09 Feb 2007 11:23:31 +0200<|MERGE_RESOLUTION|>--- conflicted
+++ resolved
@@ -1,4 +1,9 @@
-<<<<<<< HEAD
+opsi-utils (4.0.6.13-1) UNRELEASED; urgency=medium
+
+  * opsi-makeproductfile: now using argparse internally
+
+ -- Niko Wenselowski <n.wenselowski@uib.de>  Thu, 07 Apr 2016 17:04:33 +0200
+
 opsi-utils (4.0.6.12-1) experimental; urgency=medium
 
   * opsi-package-manager: return error when trying to remove non installed package
@@ -6,13 +11,6 @@
   * Added logrotate config for /var/log/opsi/opsi-package-manager.log
 
  -- Mathias Radtke <m.radtke@uib.de>  Tue, 12 Apr 2016 15:56:31 +0200
-=======
-opsi-utils (4.0.6.12-1) UNRELEASED; urgency=medium
-
-  * opsi-makeproductfile: now using argparse internally
-
- -- Niko Wenselowski <n.wenselowski@uib.de>  Thu, 07 Apr 2016 17:04:33 +0200
->>>>>>> 6f9d530e
 
 opsi-utils (4.0.6.11-1) experimental; urgency=medium
 
