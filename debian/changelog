<<<<<<< HEAD
opsi-utils (4.1.1.19-2) stable; urgency=medium

  * Updated manpages for opsi-makepackage and opsi-package-updater.

 -- Niko Wenselowski <n.wenselowski@uib.de>  Wed, 21 Mar 2018 13:45:54 +0100

opsi-utils (4.1.1.19-1) stable; urgency=medium

  * opsi-package-manager: --differences will show a message if the depots
    have no differences.

 -- Niko Wenselowski <n.wenselowski@uib.de>  Wed, 21 Mar 2018 11:48:02 +0100

opsi-utils (4.1.1.18-1) stable; urgency=medium

  * example.repo.template: dirs point to opsi 4.1.
  * Provide longopts also with "packages" (and not only "products").
  * Update the descriptions of functions.

 -- Niko Wenselowski <n.wenselowski@uib.de>  Thu, 08 Mar 2018 11:10:47 +0100

opsi-utils (4.1.1.17-2) stable; urgency=medium

  * .deb postinst: Setting ownership and access rights against all files
    in /etc/opsi/package-updater.repos.d/

 -- Niko Wenselowski <n.wenselowski@uib.de>  Tue, 30 Jan 2018 13:04:15 +0100

opsi-utils (4.1.1.17-1) stable; urgency=medium

  * opsi-migrate-product-updater-configuration: new option --disable-repos
  * opsi-migrate-product-updater-configuration: Writing files in utf-8.

 -- Niko Wenselowski <n.wenselowski@uib.de>  Mon, 29 Jan 2018 18:23:48 +0100

opsi-utils (4.1.1.16-1) stable; urgency=medium

  * opsi-makepackage: Extended help for --custom options.
  * New tool: opsi-migrate-product-updater-configuration.

 -- Niko Wenselowski <n.wenselowski@uib.de>  Fri, 19 Jan 2018 15:43:50 +0100

opsi-utils (4.1.1.15.1-1) stable; urgency=medium

  * opsi-newprod: Fix bug where the wrong file was referenced.

 -- Niko Wenselowski <n.wenselowski@uib.de>  Fri, 22 Dec 2017 13:48:06 +0100

opsi-utils (4.1.1.15-1) stable; urgency=medium

  * opsi-newprod: preinst / postinst now include more preset variables.
  * opsi-package-updater: Small refactoring of download code.
  * opsi-package-updater: Refactored retrieval of clients that will be
    triggered with Wake-On-LAN.
  * opsi-package-updater: Repositories that use another opsi-server will now
    also be addressed through the section name instead of the ID of the server.

 -- Niko Wenselowski <n.wenselowski@uib.de>  Fri, 22 Dec 2017 12:27:01 +0100

opsi-utils (4.1.1.14-1) stable; urgency=medium

  * opsi-package-updater: Improve working with repositories that have their
    listings generated through Apache autoindex by making sure each link is
    only collected once.

 -- Niko Wenselowski <n.wenselowski@uib.de>  Tue, 10 Oct 2017 17:54:34 +0200

opsi-utils (4.1.1.13-1) stable; urgency=medium

  * opsi-package-updater: Moved fix for handling IIS repos
    for easier re-usability.
  * opsi-package-updater: Error messages about incomplete repository
    configurations will now contain the path to the corresponding .repo file.
  * opsi-package-updater: Added switch --use-inactive-repository that allows
    to temporarily use a disabled repository.
  * opsi-admin: Remove unnecessary statement.

 -- Niko Wenselowski <n.wenselowski@uib.de>  Tue, 10 Oct 2017 17:13:40 +0200

opsi-utils (4.1.1.12-1) stable; urgency=medium

  * opsi-package-updater repositories: Configured repositories for 4.1.
    Added repo configs for testing and experimental - disabled by default.

 -- Niko Wenselowski <n.wenselowski@uib.de>  Wed, 06 Sep 2017 12:04:59 +0200

opsi-utils (4.1.1.11-1) testing; urgency=medium

  * opsi-package-updater: Added option to search for product.
  * opsi-package-updater: If listing the packages in a repository fails
    this repository will be skipped.
  * opsi-package-updater: Encountering an error during the processing
    will lead to a non-zero exit code.
  * opsi-package-updater: Removed --use-existing-checksum as this is
    the default setting.
  * opsi-package-updater: repo 'master' has been renamed to 'primary'.
  * opsi-package-updater: Messages will show the repo name instead of
    base url for easier identification.
  * opsi-package-updater: Renamed the mode 'repo' to 'list' and also
    changed the name of some arguments.
  * opsi-package-updater: Added 'list --product-differences' to show
    differences between local and remote product versions.

 -- Niko Wenselowski <n.wenselowski@uib.de>  Wed, 26 Jul 2017 12:35:08 +0200

opsi-utils (4.1.1.10-1) testing; urgency=medium

  * opsi-backup, opsi-convert, opsi-makepackage, opsi-package-updater:
    Fix bug where giving the log-level was impossible.

 -- Niko Wenselowski <n.wenselowski@uib.de>  Mon, 10 Jul 2017 14:03:48 +0200

opsi-utils (4.1.1.9-1) testing; urgency=medium

  * opsi-package-manager: option -s added to set setup with dependencies

 -- Erol Ueluekmen <e.ueluekmen@uib.de>  Thu, 22 Jun 2017 14:19:44 +0200

opsi-utils (4.1.1.8.1-4) testing; urgency=medium

  * .deb: Deploy correct manpages.

 -- Niko Wenselowski <n.wenselowski@uib.de>  Thu, 22 Jun 2017 12:41:12 +0200

opsi-utils (4.1.1.8.1-3) testing; urgency=medium

  * Fix syntax in manpage of opsi-makepackage.

 -- Niko Wenselowski <n.wenselowski@uib.de>  Thu, 22 Jun 2017 12:36:20 +0200

opsi-utils (4.1.1.8.1-2) testing; urgency=medium

  * Fixed creation of manpages.

 -- Niko Wenselowski <n.wenselowski@uib.de>  Thu, 22 Jun 2017 12:20:31 +0200

opsi-utils (4.1.1.8.1-1) testing; urgency=medium

  * Merged opsi-utils 4.0.7.15-1.

 -- Niko Wenselowski <n.wenselowski@uib.de>  Thu, 22 Jun 2017 12:12:53 +0200

opsi-utils (4.1.1.8-1) testing; urgency=medium

  * Adjusted import path for exceptions.
  * opsi-package-updater: Being less noisy if running with only -v.

 -- Niko Wenselowski <n.wenselowski@uib.de>  Wed, 21 Jun 2017 16:47:12 +0200

opsi-utils (4.1.1.7-1) testing; urgency=medium

  * opsi-package-updater now has a download-only mode accessible
    from the commandline.

 -- Niko Wenselowski <n.wenselowski@uib.de>  Mon, 29 May 2017 15:15:08 +0200

opsi-utils (4.1.1.6-1) testing; urgency=medium

  * opsi-product-updater has been renamed to opsi-package-updater to
    reflect that the syntax is very different.
    The configuration file is now opsi-package-updater.conf.
    The repository config files are now to be placed unter
    /etc/opsi/package-updater.repos.d/.
  * opsi-makeproductfile has been renamed to opsi-makepackage.

 -- Niko Wenselowski <n.wenselowski@uib.de>  Tue, 23 May 2017 17:20:53 +0200

opsi-utils (4.1.1.5-1) testing; urgency=medium

  * opsi-product-updater: Messages regarding zsync and md5 now include
    the productId to make it easier to find affected products.
  * opsi-product-updater: now able to show the updates that are present
    through the repo parameter --list-updatable.
  * opsi-product-updater: changed the default loglevel to WARNING.
  * opsi-product-updater: Re-classified the level of some logmessages
    to make the output more helpful.
  * opsi-product-updater: The notifier now also informs when packages
    get set to setup on clients or when clients are to be woken up
    through Wake-on-LAN.
  * opsi-makeproductfile: --zsync and --md5 are now the defaults.
    Added parameter ---no-zsync and --no-md5 to suppress creation.
  * opsi-newprod: Any file mentioned as a script for an action gets
    automatically created during the creation of the directories.

 -- Niko Wenselowski <n.wenselowski@uib.de>  Thu, 04 May 2017 18:01:38 +0200

opsi-utils (4.1.1.4-1) testing; urgency=medium

  * opsi-backup: removed unsupported parameter --mode.
  * opsi-product-updater: repositories will be identified by the name of the
    section minus the preceding 'repository_'.
  * opsi-product-updater: If a repository-section defines an attribut
    'description' this will be shown when listing repositories.
  * opsi-product-updater: renamed repo parameter --list-product-diffs
    to --list-product-and-installationstatus.
  * opsi-product-updater: to limit the actions 'update' and 'install' to
    specific products the option '--product-ids' must not be given anymore.
    Just specify the IDs of the product, ie:
    opsi-product-updater install opsi-winst opsi-client-agent
  * The applications now all acceppt --log-level to have an constant way of
    defining the desired log level.

 -- Niko Wenselowski <n.wenselowski@uib.de>  Mon, 06 Mar 2017 15:47:19 +0100

opsi-utils (4.1.1.3-1) testing; urgency=medium

  * opsi-backup: Work without removed OPSI.Util.Collections.

 -- Niko Wenselowski <n.wenselowski@uib.de>  Wed, 01 Feb 2017 11:30:25 +0100

opsi-utils (4.1.1.2-1) testing; urgency=medium

  * opsi-makeproductfile now supports long options.
  * opsi-product-updater: new option --list-product-diffs to show differences
    in versions between repository and local depot.
  * opsi-makeproductfile: removed support for opsi 3 compatible packages.
  * Removed support for python 2.6.
  * opsi-product-updater: 'repo' mode commands will always show output.
  * opsi-product-updater: Check for repo name is now case-insensitive.

 -- Niko Wenselowski <n.wenselowski@uib.de>  Fri, 27 Jan 2017 14:58:33 +0100

opsi-utils (4.1.1.1-2) experimental; urgency=medium

  * RPM: create product-updater.repos.d in install.

 -- Niko Wenselowski <n.wenselowski@uib.de>  Fri, 02 Dec 2016 11:34:14 +0100

opsi-utils (4.1.1.1-1) experimental; urgency=medium

  * opsi-product-updater: changed parsing of commandline options.
    "-i" has been replaced by "install". For the default behaviour please
    supply "update".
  * opsi-product-updater will load additional repository configs from
    /etc/opsi/product-updater.repos.d.
  * opsi-product-updater learned to list repositories and their products
    via "repo --list-active" and "repo --list-products".
  * opsi-backup uses the new methods introduced in python-opsi 4.1.
  * opsi-product-updater: the -p option now takes a list of items separated
    by space and not by comma (old behaviour).
  * opsi-product-updater: Repositories now can have a "name" set in
    configuration files.
  * opsi-product-updater: limit actions to a repository by specifying
    "--repo name_of_repo".

 -- Niko Wenselowski <n.wenselowski@uib.de>  Tue, 29 Nov 2016 13:57:13 +0100
=======
opsi-utils (4.0.7.19-1) testing; urgency=medium

  * opsi-backup: restore uses 'auto' as default backend when restoring.

 -- Niko Wenselowski <n.wenselowski@uib.de>  Tue, 24 Jul 2018 15:28:56 +0200
>>>>>>> c77403fc

opsi-utils (4.0.7.18-7) stable; urgency=medium

  * RPM: Suse: Install zypper for build.
  * RPM: Suse: root now owns /var/lib/opsi/repository.

 -- Niko Wenselowski <n.wenselowski@uib.de>  Thu, 21 Sep 2017 16:11:53 +0200

opsi-utils (4.0.7.18-6) stable; urgency=medium

  * RPM: Setting the rights for /var/lib/opsi/repository in the file
    listing.

 -- Niko Wenselowski <n.wenselowski@uib.de>  Thu, 21 Sep 2017 16:06:37 +0200

opsi-utils (4.0.7.18-5) stable; urgency=medium

  * RPM: Added python-opsi as build requirement.

 -- Niko Wenselowski <n.wenselowski@uib.de>  Thu, 21 Sep 2017 11:28:56 +0200

opsi-utils (4.0.7.18-4) stable; urgency=medium

  * Setting the ownership of /var/lib/opsi/repository in postinst.

 -- Niko Wenselowski <n.wenselowski@uib.de>  Mon, 18 Sep 2017 14:38:10 +0200

opsi-utils (4.0.7.18-3) stable; urgency=medium

  * RPM: Package now owns /var/lib/opsi.

 -- Niko Wenselowski <n.wenselowski@uib.de>  Mon, 18 Sep 2017 11:24:47 +0200

opsi-utils (4.0.7.18-2) stable; urgency=medium

  * Added directory /var/lib/opsi/repository.

 -- Niko Wenselowski <n.wenselowski@uib.de>  Thu, 07 Sep 2017 17:19:04 +0200

opsi-utils (4.0.7.18-1) stable; urgency=medium

  * opsi-package-manager, opsi-product-updater: Parsing filenames for
    productId and version uses a shared function.
    This fixes a bug with accidental remote package deletion if the name
    of the name of the new product was contained in the filename of a
    different package.

 -- Niko Wenselowski <n.wenselowski@uib.de>  Fri, 18 Aug 2017 17:22:09 +0200

opsi-utils (4.0.7.17-2) stable; urgency=medium

  * Updated Spanish and Russian translations.
  * Added Dutch translation.

 -- Niko Wenselowski <n.wenselowski@uib.de>  Mon, 07 Aug 2017 13:50:25 +0200

opsi-utils (4.0.7.17-1) stable; urgency=medium

  * opsi-product-updater: Depot connections will use a specific user agent.
  * opsi-package-manager: Setting the default config will be done later
    to avoid problems displaying the help if DNS is broken.

 -- Niko Wenselowski <n.wenselowski@uib.de>  Wed, 26 Jul 2017 12:10:34 +0200

opsi-utils (4.0.7.16-2) testing; urgency=medium

  * create_source.sh now calls the correct script to create the manpages.

 -- Niko Wenselowski <n.wenselowski@uib.de>  Mon, 03 Jul 2017 16:29:50 +0200

opsi-utils (4.0.7.16-1) testing; urgency=medium

  * opsi-admin: Removed password changes methods not working to our
    satisfaction. This returns to the well-known behaviour of previous
    stable versions.

 -- Niko Wenselowski <n.wenselowski@uib.de>  Mon, 03 Jul 2017 16:24:51 +0200

opsi-utils (4.0.7.15-1) testing; urgency=medium

  * opsi-admin: task setPcpatchPassword: set the new password in opsi
    only after setting it on system level was a success.
  * opsi-admin: task setPcpatchPassword: do not report invalid import
    situation if running on UCS 4.1.
  * opsi-admin: task setPcpatchPassword: notify the user if setting the
    password on UCS does fail.

 -- Niko Wenselowski <n.wenselowski@uib.de>  Tue, 28 Mar 2017 16:45:27 +0200

opsi-utils (4.0.7.14-3) stable; urgency=medium

  * Change folder for manpages in packaging script.

 -- Niko Wenselowski <n.wenselowski@uib.de>  Tue, 28 Feb 2017 17:59:20 +0100

opsi-utils (4.0.7.14-2) stable; urgency=medium

  * Debian-based systems: Fix distribution of manpages.

 -- Niko Wenselowski <n.wenselowski@uib.de>  Tue, 28 Feb 2017 17:44:35 +0100

opsi-utils (4.0.7.14-1) stable; urgency=medium

  * opsi-admin: Avoid breakage on UCS if no old password is set.

 -- Niko Wenselowski <n.wenselowski@uib.de>  Thu, 16 Feb 2017 15:47:00 +0100

opsi-utils (4.0.7.13-1) stable; urgency=medium

  * opsi-admin: Reading the old password is only done on UCS.

 -- Niko Wenselowski <n.wenselowski@uib.de>  Wed, 15 Feb 2017 12:20:11 +0100

opsi-utils (4.0.7.12-1) stable; urgency=medium

  * opsi-admin: Initial setting of pcpatch password must not fail.

 -- Niko Wenselowski <n.wenselowski@uib.de>  Mon, 13 Feb 2017 15:38:42 +0100

opsi-utils (4.0.7.11-1) stable; urgency=medium

  * opsi-product-updater: Support for MS IIS Repositories.

 -- Erol Ueluekmen <e.ueluekmen@uib.de>  Mon, 13 Feb 2017 09:58:54 +0100

opsi-utils (4.0.7.10-1) experimental; urgency=medium

  * opsi-admin: setting the pcpatch password on UCS tries to change
    the password using the old credentials of the user first to allow
    better working with member role.

 -- Niko Wenselowski <n.wenselowski@uib.de>  Mon, 08 Feb 2017 20:54:58 +0100

opsi-utils (4.0.7.9-1) stable; urgency=medium

  * opsi-makeproductfile: Do remove a possibly existing package file before
    creating a new one to avoid problems with setting rights.

 -- Niko Wenselowski <n.wenselowski@uib.de>  Mon, 09 Jan 2017 14:19:58 +0100

opsi-utils (4.0.7.8-1) experimental; urgency=medium

  * opsi-package-manager: new option --suppress-pcf-generation.

 -- Niko Wenselowski <n.wenselowski@uib.de>  Mon, 02 Jan 2017 17:25:49 +0100

opsi-utils (4.0.7.7-3) stable; urgency=medium

  * Updated translations.
  * Added new translations: ES, RU

 -- Niko Wenselowski <n.wenselowski@uib.de>  Thu, 08 Dec 2016 14:36:00 +0100

opsi-utils (4.0.7.7-2) testing; urgency=medium

  * Updated translations for: DE, FR

 -- Niko Wenselowski <n.wenselowski@uib.de>  Tue, 11 Oct 2016 16:45:44 +0200

opsi-utils (4.0.7.7-1) testing; urgency=medium

  * opsi-makeproductfile: new options --keep-versions, --package-version
    and --product-version for non-interactive use.
  * opsi-package-manager: it is now possible to specifiy a product id to
    use with --new-product-id when installing a package.
    This allows installation of a package with a different product id.

 -- Niko Wenselowski <n.wenselowski@uib.de>  Fri, 23 Sep 2016 15:44:11 +0200

opsi-utils (4.0.7.6-1) testing; urgency=medium

  * Raising more specific exceptions.
  * opsi-makeproductfile: set rights to created files after creation.
  * opsi-makeproductfile: explicit set of default encoding to utf-8.
  * Small changes to texts.

 -- Niko Wenselowski <n.wenselowski@uib.de>  Fri, 16 Sep 2016 09:30:57 +0200

opsi-utils (4.0.7.5-1) stable; urgency=medium

  * commended exclude on standard uib repository. Windows products will be updated as default

 -- Mathias Radtke <m.radtke@uib.de>  Tue, 02 Aug 2016 12:34:49 +0200

opsi-utils (4.0.7.4-1) stable; urgency=medium

  * opsi-product-updater.conf: Added additional repositories for Linux
    and opsi-local-image products.
  * opsi-admin: When run without loglevel set do not hide the error message
    if something fails.

 -- Niko Wenselowski <n.wenselowski@uib.de>  Thu, 28 Jul 2016 16:26:30 +0200

opsi-utils (4.0.7.3-1) stable; urgency=medium

  * opsi-product-updater: Various small refactorings.

 -- Niko Wenselowski <n.wenselowski@uib.de>  Mon, 11 Jul 2016 12:46:24 +0200

opsi-utils (4.0.7.2-1) testing; urgency=medium

  * opsi-newprod: Delete directory if things fail during the creation.
  * opsi-newprod: Improved texts for depedency creation. Not suggesting
    currently not handled cases anymore.
  * opsi-newprod: Various internal refactorings.

 -- Niko Wenselowski <n.wenselowski@uib.de>  Fri, 24 Jun 2016 15:05:09 +0200

opsi-utils (4.0.7.1-1) testing; urgency=medium

  * opsi-convert: If you are logging into a file the loglevel will be DEBUG.
  * opsi-product-updater: The notification mail will now have the DATE field
    in the header. The field is formatted as specified in RFC 5322.
  * opsi-package-manager: Setting -v now sets an implicit -q to show the
    output. If using '-p ask' no -q will be set to be able to still
    select the wanted properties.

 -- Niko Wenselowski <n.wenselowski@uib.de>  Mon, 23 May 2016 14:31:10 +0200

opsi-utils (4.0.6.14-1) testing; urgency=medium

  * opsi-makeproductfile: Avoid reference to undefined 'incremental'.

 -- Niko Wenselowski <n.wenselowski@uib.de>  Fri, 29 Apr 2016 12:21:49 +0200

opsi-utils (4.0.6.13-1) testing; urgency=medium

  * opsi-makeproductfile: now using argparse internally
  * opsi-admin now has a welcome message.
  * Fixed typo in German translation.
  * opsi-convert: show custom application name if used against webinterface
    of another server to be able to easily spot the corresponding requests.
  * opsi-product-updater: Attempts to close open connections now more reliable.
  * opsi-makeproductfile: use argparse instead of getopt.
  * opsi-product-updater: running with -p <productId> now implies -i.

 -- Niko Wenselowski <n.wenselowski@uib.de>  Thu, 28 Apr 2016 12:29:16 +0200

opsi-utils (4.0.6.12-1) experimental; urgency=medium

  * opsi-package-manager: return error when trying to remove non installed
    package
  * opsi-package-manager: logs into package.log with LogLevel 4
  * Added logrotate config for /var/log/opsi/opsi-package-manager.log

 -- Mathias Radtke <m.radtke@uib.de>  Tue, 12 Apr 2016 15:56:31 +0200

opsi-utils (4.0.6.11-1) experimental; urgency=medium

  * opsi-backup: Warn during restore if no backends are given.
  * Various small changes for easier maintenance.
  * opsi-package-manager: only query for depot information if required.

 -- Niko Wenselowski <n.wenselowski@uib.de>  Mon, 04 Apr 2016 17:00:33 +0200

opsi-utils (4.0.6.10-1) testing; urgency=medium

  * Implementing type check with isinstance instead of type.
  * Using the following tasks from the new backend extension in python-opsi:
    setupWhereInstalled, setupWhereNotInstalled, updateWhereInstalled,
    uninstallWhereInstalled, setActionRequestWhereOutdated, setActionRequestWithDependencies,
    setActionRequestWhereOutdatedWithDependencies.
    With the implementation of these tasks as backend extensions these tasks
    are now deprecated and may get removed in future releases.
    Please use 'method <taskname>' instead.

 -- Niko Wenselowski <n.wenselowski@uib.de>  Wed, 09 Mar 2016 10:25:30 +0100

opsi-utils (4.0.6.9-1) testing; urgency=medium

  * opsi-admin: Do not exit if creating folder for history fails
  * opsi-product-updater: small code cleanups.

 -- Niko Wenselowski <n.wenselowski@uib.de>  Tue, 06 Oct 2015 11:01:25 +0200

opsi-utils (4.0.6.8-2) testing; urgency=medium

  * opsi-product-updater.conf: Better explanation for includeProductIds

 -- Niko Wenselowski <n.wenselowski@uib.de>  Wed, 30 Sep 2015 14:34:01 +0200

opsi-utils (4.0.6.8-1) testing; urgency=medium

  * opsi-admin: do not override _ from gettext.

 -- Niko Wenselowski <n.wenselowski@uib.de>  Fri, 25 Sep 2015 14:01:04 +0200

opsi-utils (4.0.6.7-1) experimental; urgency=medium

  * opsi-admin: Fix bug with failed translations.

 -- Niko Wenselowski <n.wenselowski@uib.de>  Fri, 25 Sep 2015 12:31:35 +0200

opsi-utils (4.0.6.6-4) experimental; urgency=medium

  * Do not forget to add the directory for Danish translation.

 -- Niko Wenselowski <n.wenselowski@uib.de>  Thu, 03 Sep 2015 16:36:04 +0200

opsi-utils (4.0.6.6-3) experimental; urgency=medium

  * Translations updated and translation for da added.

 -- Niko Wenselowski <n.wenselowski@uib.de>  Thu, 03 Sep 2015 11:20:04 +0200

opsi-utils (4.0.6.6-2) experimental; urgency=medium

  * Debian: Updated description.
  * Debian: add missing install file.

 -- Niko Wenselowski <n.wenselowski@uib.de>  Thu, 13 Aug 2015 15:36:30 +0200

opsi-utils (4.0.6.6-1) experimental; urgency=medium

  * opsi-admin: setPcpatchPassword fails on empty password.
  * opsi-admin: setPcpatchPassword hides password in output.
  * Update translation to fix typo.
  * opsi-product-updater: Do not delete old logfile.
  * opsi-package-manager: Do not delete old logfile.
  * Debian: overhauled packaging.

 -- Niko Wenselowski <n.wenselowski@uib.de>  Thu, 13 Aug 2015 15:36:16 +0200

opsi-utils (4.0.6.5-2) experimental; urgency=medium

  * Packaging fixes for OBS.

 -- Niko Wenselowski <n.wenselowski@uib.de>  Mon, 29 Jun 2015 15:50:40 +0200

opsi-utils (4.0.6.5-1) experimental; urgency=low

  * opsi-convert: Fix problem with conversion between backends.
  * opsi-admin: Convert errors to unicode before logging them.
  * Updated manpage.
  * opsi-convert: fix the possibility to convert between backends where
    one of the backends is given as the backend address.
  * opsi-convert: refactorings and cleanups.

 -- Niko Wenselowski <n.wenselowski@uib.de>  Wed, 10 Jun 2015 11:22:40 +0200

opsi-utils (4.0.6.4-1) experimental; urgency=low

  * opsi-admin: Better handling of non-iterable results in direct access.

 -- Niko Wenselowski <n.wenselowski@uib.de>  Tue, 31 Mar 2015 10:29:49 +0200

opsi-utils (4.0.6.3-1) experimental; urgency=low

  * opsi-product-updater: Only set the rights once on the package directory.
  * opsi-package-manager: Better error message if setting a locale fails.
  * opsi-newprod: Changed option-parsing to argparse library.
  * opsi-newprod: small refactorings.
  * opsi-newprod: new option --version
  * opsi-newprod: create postinst template again
  * opsi-admin: non-interactive mode: Errors during execution will
    result in an exit code of 1.
  * opsi-admin: non-interactive mode: new option --exit-zero that will
    let the script always exit with 0.
  * opsi-admin: non-interactive mode: If errors are detected as the
    result of a call it will result in an exit code of 2.
  * opsi-convert: Overhauled commandline argument parsing.

 -- Niko Wenselowski <n.wenselowski@uib.de>  Fri, 27 Mar 2015 15:57:42 +0100

opsi-utils (4.0.6.2-1) experimental; urgency=low

  * Fixing call to unreferenced variable.

 -- Niko Wenselowski <n.wenselowski@uib.de>  Mon, 09 Mar 2015 16:02:25 +0100

opsi-utils (4.0.6.1-5) experimental; urgency=low

  * Use correct path for logrotate configs during removal "su".

 -- Niko Wenselowski <n.wenselowski@uib.de>  Mon, 09 Mar 2015 14:05:11 +0100

opsi-utils (4.0.6.1-4) experimental; urgency=low

  * For .deb-packages we create the logrotate-folder.

 -- Niko Wenselowski <n.wenselowski@uib.de>  Mon, 09 Mar 2015 13:51:35 +0100

opsi-utils (4.0.6.1-3) experimental; urgency=low

  * Do not forget to install the logrotate configs.

 -- Niko Wenselowski <n.wenselowski@uib.de>  Mon, 09 Mar 2015 13:09:02 +0100

opsi-utils (4.0.6.1-2) experimental; urgency=low

  * Fix path to logrotate config on RPM-based machines.

 -- Niko Wenselowski <n.wenselowski@uib.de>  Mon, 09 Mar 2015 11:29:55 +0100

opsi-utils (4.0.6.1-1) experimental; urgency=low

  * opsi-product-updater: Patch by Antione Guevara to make it possible to
    give a custom subject on notification emails.
  * opsi-product-updater, opsi-newprod and opsi-package-manager now use
    OPSI.Util.Task.Rights.setRights for setting consistent rights.
  * Added logrotate configuration vor /var/log/opsi/opsi-backup.log
  * Added logrotate configuration vor /var/log/opsi/opsi-product-updater.log
  * opsi-admin: Added new task "setActionRequestWhereOutdatedWithDependencies".
    Thanks to Daniel Koch for the patch!

 -- Niko Wenselowski <n.wenselowski@uib.de>  Mon, 09 Mar 2015 11:12:03 +0100

opsi-utils (4.0.5.6-2) stable; urgency=low

  * Suse: listing /etc/opsi as directory

 -- Niko Wenselowski <n.wenselowski@uib.de>  Fri, 10 Oct 2014 16:49:48 +0200

opsi-utils (4.0.5.6-1) experimental; urgency=low

  [ Erol Ueluekmen ]
  * opsi-package-manager: new option --set-file-level added.

  [ Niko Wenselowski ]
  * RPM: changing the specfile to avoid conflicts

 -- Niko Wenselowski <n.wenselowski@uib.de>  Fri, 10 Oct 2014 16:38:07 +0200

opsi-utils (4.0.5.5-1) experimental; urgency=low

  * opsi-newprod: Fix missing newlines in postinst/preinst

 -- Niko Wenselowski <n.wenselowski@uib.de>  Fri, 29 Aug 2014 12:04:51 +0200

opsi-utils (4.0.5.4-1) experimental; urgency=low

  * opsi-newprod correctly copies the contents of the template-directory

 -- Niko Wenselowski <n.wenselowski@uib.de>  Wed, 13 Aug 2014 11:31:53 +0200

opsi-utils (4.0.5.3-2) experimental; urgency=low

  * Fix for reading the home dir.

 -- Niko Wenselowski <n.wenselowski@uib.de>  Mon, 11 Aug 2014 15:53:58 +0200

opsi-utils (4.0.5.3-1) experimental; urgency=low

  * opsi-admin: Added another try on reading the users home directory.

 -- Niko Wenselowski <n.wenselowski@uib.de>  Tue, 05 Aug 2014 17:02:03 +0200

opsi-utils (4.0.5.2-2) experimental; urgency=low

  * Make building with Fedora possible.

 -- Niko Wenselowski <n.wenselowski@uib.de>  Mon, 04 Aug 2014 15:53:19 +0200

opsi-utils (4.0.5.2-1) experimental; urgency=low

  * opsi-product-updater: small bugfix

 -- Erol Ueluekmen <e.ueluekmen@uib.de>  Sun, 03 Aug 2014 03:35:50 +0200

opsi-utils (4.0.5.1-1) experimental; urgency=low

  * opsi-newprod: New feature -t: Copy files from a template directory
  * opsi-package-manager: Now able to use -t when extracting
  * opsi-product-updater: Support for smtpuser and smtppassword to be
    able to use it with systems that require authentication.
  * opsi-product-updater: Support for SMTP connections that use STARTTLS
  * Debian: Recommend mysql-client as it is useful when creating backups
  * opsi-makeproductfile: new option --no-pigz to disable pigz usage
  * opsi-package-manager: Product properties are sorted by name when
    installing a product with "-p ask".
  * opsi-product-updater: Fix handing over the temp directory when
    installing a package.
  * opsi-product-updater: ProductPackageFile now uses setting "tempDir"
  * opsi-product-updater: Added inherit ProductProperties from Master-Repository
  * opsi-product-updater: Stops if unknown parameter is given on start
  * opsi-product-updater: Limit updates to specific package with "-p"

 -- Erol Ueluekmen <e.ueluekmen@uib.de>  Fri, 26 Jul 2014 00:03:13 +0200

opsi-utils (4.0.4.1-2) testing; urgency=low

  * version modified for buildservice

 -- Erol Ueluekmen <e.ueluekmen@uib.de>  Tue, 05 Nov 2013 15:22:52 +0100

opsi-utils (4.0.4.1-1) testing; urgency=low

  * opsi-admin: Code cleanups resulting in an depending on python-opsi 4.0.3.4
  * added manpages
  * added includeProductIds in repostory-configuration for opsi-product-updater.conf

 -- Niko Wenselowski <n.wenselowski@uib.de>  Tue, 22 Oct 2013 11:31:19 +0200

opsi-utils (4.0.3.2-1) testing; urgency=low

  * opsi-admin: added task uninstallWhereInstalled

 -- Erol Ueluekmen <e.ueluekmen@uib.de>  Fri, 06 Sep 2013 10:04:53 +0200

opsi-utils (4.0.3.1-1) testing; urgency=low

  * opsi-product-updater: Added Blank line between header and message-body to fix empty body mails on exchange environment.
  * opsi-product-updater: fix for handling with custom products.
  * opsi-admin: added new HostControlSafeBackend in BackendManager initialization.

 -- Erol Ueluekmen <e.ueluekmen@uib.de>  Tue, 12 Feb 2013 12:42:44 +0200

opsi-utils (4.0.2.3-1) stable; urgency=low

  * opsi-product-updater: Fix for using more then one repositories with different onlyDownload options.

 -- Erol Ueluekmen <e.ueluekmen@uib.de>  Thu, 11 Oct 2012 14:13:35 +0200

opsi-utils (4.0.2.2-1) testing; urgency=low

  * Added opsiFileAdminGroup handling.
  * opsi-product-updater: Timestamps in Mail
  * opsi-newprod: fix for small window start, now has error message

 -- Erol Ueluekmen <e.ueluekmen@uib.de>  Thu, 19 Jul 2012 11:44:37 +0200

opsi-utils (4.0.2.1-1) stable; urgency=low

  * Featurepack-Release 4.0.2

 -- Erol Ueluekmen <e.ueluekmen@uib.de>  Wed, 30 May 2012 11:27:08 +0200

opsi-utils (4.0.1.17-1) testing; urgency=low

  * opsi-product-updater.conf: added tempdir in general section to
      configure the tempdirectory for package installation.
  * opsi-product-updater: registering proxy for https source.

 -- Erol Ueluekmen <e.ueluekmen@uib.de>  Wed, 15 Feb 2012 11:37:32 +0100

opsi-utils (4.0.1.16-1) stable; urgency=low

  * opsi-product-updater: autoSetup is not allowed for netbootproduct.

 -- Erol Ueluekmen <e.ueluekmen@uib.de>  Wed, 21 Dec 2011 15:32:06 +0100

opsi-utils (4.0.1.15-1) stable; urgency=low

  * package control-file: opsi-product-updater
    - added conflicts, replaces and provides (deb)
  * opsi-package-manager: fix for custom installing custom-packages:
    - trying to convert custom-package-name to normal package-name
      before syncing in opsi-repository on depot-server (option -d)

 -- Erol Ueluekmen <e.ueluekmen@uib.de>  Tue, 25 Oct 2011 16:48:39 +0200

opsi-utils (4.0.1.14-1) stable; urgency=low

  * french localization

 -- Jan Schneider <j.schneider@uib.de>  Wed, 31 Aug 2011 16:30:52 +0200

opsi-utils (4.0.1.13-1) stable; urgency=low

  * opsi-newprod 4.0.1
     - Improve ui

 -- Jan Schneider <j.schneider@uib.de>  Mon, 29 Aug 2011 14:40:12 +0200

opsi-utils (4.0.1.12-1) stable; urgency=low

  * opsi-backup 1.0.1
     - new usage output

 -- Jan Schneider <j.schneider@uib.de>  Mon, 22 Aug 2011 12:48:00 +0200

opsi-utils (4.0.1.11-1) stable; urgency=low

  * opsi-admin 4.0.1.4:
    - new task setActionRequestWhereOutdated

 -- Jan Schneider <j.schneider@uib.de>  Thu, 04 Aug 2011 17:04:21 +0200

opsi-utils (4.0.1.10-1) stable; urgency=low

  * opsi-package-manager 4.0.1.3
    - fix counting of uploads

 -- Jan Schneider <j.schneider@uib.de>  Thu, 28 Jul 2011 18:23:42 +0200

opsi-utils (4.0.1.9-1) stable; urgency=low

  * opsi-admin 4.0.1.3
    - use utf-8 as default encoding

 -- Jan Schneider <j.schneider@uib.de>  Tue, 26 Jul 2011 16:22:06 +0200

opsi-utils (4.0.1.8-1) stable; urgency=low

  * opsi-package-manager: import getfqdn

 -- Jan Schneider <j.schneider@uib.de>  Wed, 13 Jul 2011 13:59:48 +0200

opsi-utils (4.0.1.7-1) stable; urgency=low

  * all
    - use virtual fqdn if available

 -- Christian Kampka <c.kampka@uib.de>  Tue, 12 Jul 2011 13:10:57 +0200

opsi-utils (4.0.1.6-1) stable; urgency=low

  * opsi-product-updater 1.0.8
    - zsync-workarround for problems by using proxy

 -- Erol Ueluekmen <e.ueluekmen@uib.de>  Tue, 05 Jul 2011 10:32:37 +0200

opsi-utils (4.0.1.5-1) stable; urgency=low

  * opsi-package-manager 4.0.1.1
     - add param -n/--no-delta

 -- Jan Schneider <j.schneider@uib.de>  Tue, 28 Jun 2011 14:52:02 +0200

opsi-utils (4.0.1.4-1) stable; urgency=low

  * opsi-package-manager 4.0.1
     - correct transfer counting

 -- Jan Schneider <j.schneider@uib.de>  Wed, 22 Jun 2011 11:15:10 +0200

opsi-utils (4.0.1.3-1) stable; urgency=low

  * Create .md5 and .zsync file after upload to repository

 -- Jan Schneider <j.schneider@uib.de>  Mon, 20 Jun 2011 13:15:39 +0200

opsi-utils (4.0.1.2-1) stable; urgency=low

  * opsi-package-manager: join running threads on exit

 -- Jan Schneider <j.schneider@uib.de>  Tue, 07 Jun 2011 17:30:45 +0200

opsi-utils (4.0.1.1-1) stable; urgency=low

  * Change version number

 -- Jan Schneider <j.schneider@uib.de>  Tue, 31 May 2011 12:47:33 +0200

opsi-utils (4.0.1-9) stable; urgency=low

  * Fix opsi-product-updater HTTPBasicAuthFailure for python >= 2.6.6
  * Fix opsi-product-updater comma seperated Receiver list Bug

 -- Erol Ueluekmen <e.ueluekmen@uib.de>  Wed, 25 May 2011 15:54:11 +0200

opsi-utils (4.0.1-8) stable; urgency=low

  * Fix opsi-product-updater

 -- Erol Ueluekmen <e.ueluekmen@uib.de>  Thu, 19 May 2011 11:13:14 +0200

opsi-utils (4.0.1-7) lucid; urgency=low

  * OnlyDownload added to opsi-product-updater

 -- Erol Ueluekmen <e.ueluekmen@uib.de>  Tue, 17 May 2011 12:15:35 +0200

opsi-utils (4.0.1-6) stable; urgency=low

  * Fix spec file

 -- Jan Schneider <j.schneider@uib.de>  Mon, 09 May 2011 16:59:01 +0200

opsi-utils (4.0.1-5) stable; urgency=low

  * opsi-backup implemented

 -- Erol Ueluekmen <e.ueluekmen@uib.de>  Mon, 09 May 2011 16:46:32 +0200

opsi-utils (4.0.1-4) stable; urgency=low

  * Fixes termIO Bug for using opsi-package-manager in cronjob

 -- Erol Ueluekmen <e.ueluekmen@uib.de>  Thu, 14 Apr 2011 11:00:44 +0200

opsi-utils (4.0.1-3) stable; urgency=low

  * opsi-admin 4.0.1.1: RAW output in json

 -- Jan Schneider <j.schneider@uib.de>  Tue, 12 Apr 2011 17:17:19 +0200

opsi-utils (4.0.1-2) stable; urgency=low

  * opsi-product-updater 1.0.5: fixed several unicode errors

 -- Christian Kampka <c.kampka@uib.de>  Fri, 18 Mar 2011 12:27:08 +0100

opsi-utils (4.0.1-1) stable; urgency=low

  * opsi-admin 4.0.1: fix simple output

 -- Jan Schneider <j.schneider@uib.de>  Thu, 24 Feb 2011 11:57:02 +0100

opsi-utils (4.0.0.7-1) stable; urgency=low

  * opsi-admin 4.0.0.4: dismiss stdin if empty
  * opsi-product-updater 1.0.5: Do not use zsync for https

 -- Jan Schneider <j.schneider@uib.de>  Thu, 17 Feb 2011 10:49:33 +0100

opsi-utils (4.0.0.6-1) stable; urgency=low

  * opsi-admin 4.0.0.3: Add raw output option

 -- Jan Schneider <j.schneider@uib.de>  Sat, 18 Dec 2010 14:01:51 +0100

opsi-utils (4.0.0.5-1) stable; urgency=low

  * opsi-makeproductfile 4.0.0.2: Use ZsynFile from OPSI.Util.File
  * opsi-product-updater 1.0.4: Use ZsynFile from OPSI.Util.File

 -- Jan Schneider <j.schneider@uib.de>  Wed, 01 Dec 2010 14:31:00 +0100

opsi-utils (4.0.0.4-1) stable; urgency=low

  * opsi-product-updater 1.0.3
     - fix setting of action for shutdownProduct

 -- Jan Schneider <j.schneider@uib.de>  Tue, 30 Nov 2010 17:03:24 +0100

opsi-utils (4.0.0.3-1) stable; urgency=low

  * opsi-product-updater 1.0.2
     - http_proxy for zsync

 -- Jan Schneider <j.schneider@uib.de>  Fri, 19 Nov 2010 13:31:43 +0100

opsi-utils (4.0.0.2-1) stable; urgency=low

  * opsi-product-updater 1.0.1
     - fixed setting product action requests
     - create md5 and zsync files after download
  * opsi-package-manager 4.0.0.2
     - fix double uninstall caused by wrong filter
  * opsi-admin 4.0.0.2
     - fix setPcpatchPassword in shell

 -- Jan Schneider <j.schneider@uib.de>  Wed, 17 Nov 2010 11:21:49 +0100

opsi-utils (4.0.0.1-1) stable; urgency=low

  * opsi-package-manager 4.0.0.1
     - fix curses encoding
  * opsi-make-productfile 4.0.0.1
     - adapt zsync headers for older zsync versions
  * opsi-admin 4.0.0.1
     - force exceptions to unicode

 -- Jan Schneider <j.schneider@uib.de>  Wed, 20 Oct 2010 17:05:36 +0200

opsi-utils (4.0-7) stable; urgency=low

  * opsi-package-manager 4.0

 -- Jan Schneider <j.schneider@uib.de>  Fri, 01 Oct 2010 22:01:26 +0200

opsi-utils (4.0-6) stable; urgency=low

  * opsi-product-updater: workaround cross device link

 -- Jan Schneider <j.schneider@uib.de>  Fri, 01 Oct 2010 10:32:36 +0200

opsi-utils (4.0-4) stable; urgency=low

  * opsi-product-updater: fix unlink

 -- Jan Schneider <j.schneider@uib.de>  Wed, 29 Sep 2010 22:59:23 +0200

opsi-utils (4.0-3) stable; urgency=low

  * opsi-product-updater: set right in repository dir

 -- Jan Schneider <j.schneider@uib.de>  Wed, 29 Sep 2010 22:49:59 +0200

opsi-utils (4.0-2) stable; urgency=low

  * Fix package sorting in opsi-product-updater and opsi-package-manager

 -- Jan Schneider <j.schneider@uib.de>  Wed, 29 Sep 2010 22:01:41 +0200

opsi-utils (4.0-1) stable; urgency=low

  * opsi 4.0 stable release

 -- Jan Schneider <j.schneider@uib.de>  Wed, 29 Sep 2010 11:23:56 +0200

opsi-utils (3.99.2-1) testing; urgency=low

  * rc 2

 -- Jan Schneider <j.schneider@uib.de>  Thu, 16 Sep 2010 10:10:36 +0200

opsi-utils (3.99.1-1) testing; urgency=low

  * rc 1

 -- Jan Schneider <j.schneider@uib.de>  Wed, 01 Sep 2010 15:48:02 +0200

opsi-utils (3.99.0-1) testing; urgency=low

  * opsi 4.0

 -- Jan Schneider <j.schneider@uib.de>  Wed, 21 Apr 2010 10:10:35 +0200

opsi-utils (3.4.99.1-1) testing; urgency=low

  * fixes

 -- Jan Schneider <j.schneider@uib.de>  Tue, 06 Apr 2010 12:27:38 +0200

opsi-utils (3.4.99-1) testing; urgency=low

  * opsi 3.5

 -- Jan Schneider <j.schneider@uib.de>  Mon, 01 Feb 2010 16:06:02 +0100

opsi-utils (3.4-2) stable; urgency=low

  * opsi-convert 0.7.1: now using backend config

 -- Jan Schneider <j.schneider@uib.de>  Wed, 06 Jan 2010 13:11:57 +0100

opsi-utils (3.4-1) stable; urgency=low

  * Adapted to new BackendManager configFile default
  * french localization
  * opsi-convert 0.7
  * opsi-admin 1.0
  * opsi-package-manager 1.0.9

 -- Jan Schneider <j.schneider@uib.de>  Tue, 02 Jun 2009 13:09:14 +0200

opsi-utils (3.3.1.1-1) stable; urgency=low

  * opsi-package-manager 1.0.7
      --new-product-id

 -- Jan Schneider <j.schneider@uib.de>  Fri, 06 Mar 2009 10:27:57 +0100

opsi-utils (3.3.1.0-4) stable; urgency=low

  * opsi-convert 0.6.5

 -- Jan Schneider <j.schneider@uib.de>  Wed, 04 Feb 2009 14:47:33 +0100

opsi-utils (3.3.1.0-3) stable; urgency=low

  * opsi-convert 0.6.4

 -- Jan Schneider <j.schneider@uib.de>  Fri, 23 Jan 2009 13:03:50 +0100

opsi-utils (3.3.1.0-2) stable; urgency=low

  * opsi-package-manager 1.0.5

 -- Jan Schneider <j.schneider@uib.de>  Tue, 20 Jan 2009 09:35:54 +0100

opsi-utils (3.3.1.0-1) stable; urgency=low

  * Adapted to python-opsi >= 3.3.1

 -- Jan Schneider <j.schneider@uib.de>  Tue, 13 Jan 2009 17:54:27 +0100

opsi-utils (3.3.0.12-1) stable; urgency=low

  * opsi-package-manager 1.0.3
  * opsi-admin 0.9.9.4 (setupWhereNotInstalled)

 -- Jan Schneider <j.schneider@uib.de>  Fri, 10 Oct 2008 10:01:39 +0200

opsi-utils (3.3.0.11-1) stable; urgency=low

  * opsi-admin 0.9.9.3

 -- Jan Schneider <j.schneider@uib.de>  Fri, 12 Sep 2008 15:44:38 +0200

opsi-utils (3.3.0.10-1) stable; urgency=low

  * opsi-package-manager 1.0.2

 -- Jan Schneider <j.schneider@uib.de>  Mon, 25 Aug 2008 14:16:07 +0200

opsi-utils (3.3.0.9-1) stable; urgency=low

  * opsi-package-manager 1.0.1

 -- Jan Schneider <j.schneider@uib.de>  Sun, 06 Jul 2008 19:53:55 +0200

opsi-utils (3.3.0.8-1) stable; urgency=low

  * opsi-admin 0.9.9.2
      added task updateWhereInstalled

 -- Jan Schneider <j.schneider@uib.de>  Wed, 25 Jun 2008 15:54:12 +0200

opsi-utils (3.3.0.7-1) stable; urgency=low

  * opsi-admin 0.9.9.1
      fixed cmdline parsing)
  * opsi-convert 0.6
      added multi-depot support

 -- Jan Schneider <j.schneider@uib.de>  Tue, 24 Jun 2008 11:29:37 +0200

opsi-utils (3.3.0.6-1) stable; urgency=low

  * opsi-package-manager 1.0.0.9 (fixed http request collisions)

 -- Jan Schneider <j.schneider@uib.de>  Wed, 28 May 2008 14:35:48 +0200

opsi-utils (3.3.0.5-1) stable; urgency=low

  * opsi-package-manager 1.0.0.8
  * opsiinst 0.5.7
  * opsiuninst 0.3.1

 -- Jan Schneider <j.schneider@uib.de>  Tue, 20 May 2008 10:58:01 +0200

opsi-utils (3.3.0.4-1) stable; urgency=low

  * opsi-package-manager 1.0.0.6

 -- Jan Schneider <j.schneider@uib.de>  Thu, 15 May 2008 13:46:02 +0200

opsi-utils (3.3.0.3-1) stable; urgency=low

  * opsi-package-manager 1.0.0.5

 -- Jan Schneider <j.schneider@uib.de>  Thu, 15 May 2008 10:04:44 +0200

opsi-utils (3.3.0.2-1) stable; urgency=low

  * opsi-package-manager 1.0.0.4

 -- Jan Schneider <j.schneider@uib.de>  Wed, 14 May 2008 10:16:32 +0200

opsi-utils (3.3.0.1-1) stable; urgency=low

  * removed opsiinst, opsiuninst
  * added opsi-package-manager 1.0.0.1

 -- Jan Schneider <j.schneider@uib.de>  Mon, 21 Apr 2008 16:36:59 +0200

opsi-utils (3.3.0.0-1) stable; urgency=low

  * opsiuninst 0.3
  * opsiinst 0.5.6

 -- Jan Schneider <j.schneider@uib.de>  Tue, 15 Apr 2008 13:25:06 +0200

opsi-utils (3.2.0.3-1) stable; urgency=low

  * opsi-makeproductfile 0.7 (new feature: custom only packages)
  * opsiinst 0.5.5

 -- Jan Schneider <j.schneider@uib.de>  Wed, 13 Feb 2008 11:51:03 +0100

opsi-utils (3.2.0.2-1) stable; urgency=low

  * opsi-newprod (0.3.2): Regex test of product/package version string
  * opsi-admin (0.9.8): Fixed piping, logging, improved auto-completion

 -- Jan Schneider <j.schneider@uib.de>  Mon, 28 Jan 2008 12:54:51 +0100

opsi-utils (3.2.0.1-1) stable; urgency=low

  * Fixed bug in opsi-convert (option -s)

 -- Jan Schneider <j.schneider@uib.de>  Thu, 24 Jan 2008 16:34:32 +0100

opsi-utils (3.2.0-2) stable; urgency=low

  * Added german translation for opsi-newprod

 -- Jan Schneider <j.schneider@uib.de>  Thu,  8 Nov 2007 16:42:58 +0100

opsi-utils (3.2.0-1) stable; urgency=low

  * opsiinst: option -k becomes default
  * opsi-convert: improved logging

 -- Jan Schneider <j.schneider@uib.de>  Fri,  2 Nov 2007 11:32:03 +0100

opsi-utils (3.1.0-1) stable; urgency=low

  * opsi 3.1 stable release
  * opsi-admin 0.9.7

 -- Jan Schneider <j.schneider@uib.de>  Tue, 28 Aug 2007 10:29:50 +0200

opsi-utils (3.1rc1-3) unstable; urgency=low

  * Fixes: installation status information gets lost when reinstalling products

 -- Jan Schneider <j.schneider@uib.de>  Thu, 12 Jul 2007 10:40:54 +0200

opsi-utils (3.1rc1-2) unstable; urgency=low

  * opsi-newprod, opsi-makeproductfile, opsiinst: added support for pxeConfigTemplates

 -- Jan Schneider <j.schneider@uib.de>  Thu,  5 Jul 2007 12:18:42 +0200

opsi-utils (3.1rc1-1) unstable; urgency=low

  * opsi-convert 0.4.2
  * opsi-admin 0.9.5
  * opsi-makeproductfile 0.5.3
  * opsi-newprod 0.2
  * opsiinst 0.4.6
  * opsiuninst 0.1
  * renamed binaries to opsi*

 -- Jan Schneider <j.schneider@uib.de>  Tue, 26 Jun 2007 15:24:43 +0200

opsi-utils (0.9.5.3-1) stable; urgency=low

  * opsi-admin 0.9.3.4

 -- Jan Schneider <j.schneider@uib.de>  Wed, 23 May 2007 10:53:32 +0200

opsi-utils (0.9.5.2-1) stable; urgency=low

  * opsi-admin 0.9.3.2

 -- Jan Schneider <j.schneider@uib.de>  Fri, 11 May 2007 17:24:38 +0200

opsi-utils (0.9.5.1-1) stable; urgency=low

  * added support for package-dependencies and incremental packages

 -- Jan Schneider <j.schneider@uib.de>  Mon, 07 May 2007 12:38:43 +0200

opsi-utils (0.9.4.1-1) stable; urgency=low

  * opsi-admin 0.9.3
       added task setPcpatchPassword

 -- Jan Schneider <j.schneider@uib.de>  Mon, 30 Apr 2007 15:07:21 +0200

opsi-utils (0.9.4-1) stable; urgency=low

  * makeproductfile 0.5.2
       added ability to create product archives without compression

 -- Jan Schneider <j.schneider@uib.de>  Mon, 23 Apr 2007 09:56:32 +0200

opsi-utils (0.9.3.2-1) stable; urgency=low

  * opsiinst 0.4.1
       opsiinst deletes product dependencies if product already exists

 -- Jan Schneider <j.schneider@uib.de>  Thu, 12 Apr 2007 14:41:48 +0200

opsi-utils (0.9.3.1-1) stable; urgency=low

  * makeproductfile 0.5
       new option -F to select archive format
       automatic creation of md5sum files

 -- Jan Schneider <j.schneider@uib.de>  Tue, 05 Apr 2007 15:08:23 +0200

opsi-utils (0.9.3-1) stable; urgency=low

  * opsi-convert 0.3
  * opsiinst 0.4
       Minor bugfixes

 -- Jan Schneider <j.schneider@uib.de>  Tue, 05 Apr 2007 13:52:09 +0200

opsi-utils (0.9.2-1) stable; urgency=low

  * makeproductfile 0.3
       Added ability to use custom temp dir (-t)

  * opsiinst 0.3
       Added ability to use custom temp dir (-t)

 -- Jan Schneider <j.schneider@uib.de>  Thu, 08 Mar 2007 11:28:19 +0200

opsi-utils (0.9.1-1) stable; urgency=low

  * opsi-convert 0.1.1
       Bugfixes, improved status messages

  * opsiinst 0.2
       Added ability to extract package source (-x) from opsi package

 -- Jan Schneider <j.schneider@uib.de>  Wed, 14 Feb 2007 12:55:01 +0200

opsi-utils (0.9-1) stable; urgency=low

  * Initial Release.

 -- Jan Schneider <j.schneider@uib.de>  Fri, 09 Feb 2007 11:23:31 +0200<|MERGE_RESOLUTION|>--- conflicted
+++ resolved
@@ -1,4 +1,3 @@
-<<<<<<< HEAD
 opsi-utils (4.1.1.19-2) stable; urgency=medium
 
   * Updated manpages for opsi-makepackage and opsi-package-updater.
@@ -245,13 +244,12 @@
     "--repo name_of_repo".
 
  -- Niko Wenselowski <n.wenselowski@uib.de>  Tue, 29 Nov 2016 13:57:13 +0100
-=======
+
 opsi-utils (4.0.7.19-1) testing; urgency=medium
 
   * opsi-backup: restore uses 'auto' as default backend when restoring.
 
  -- Niko Wenselowski <n.wenselowski@uib.de>  Tue, 24 Jul 2018 15:28:56 +0200
->>>>>>> c77403fc
 
 opsi-utils (4.0.7.18-7) stable; urgency=medium
 
