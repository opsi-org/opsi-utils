--- conflicted
+++ resolved
@@ -1,4 +1,3 @@
-<<<<<<< HEAD
 opsi-utils (4.1.1.12-1ubuntu1) UNRELEASED; urgency=medium
 
   * opsi-package-updater: Moved fix for handling IIS repos
@@ -175,7 +174,7 @@
     "--repo name_of_repo".
 
  -- Niko Wenselowski <n.wenselowski@uib.de>  Tue, 29 Nov 2016 13:57:13 +0100
-=======
+
 opsi-utils (4.0.7.18-7) stable; urgency=medium
 
   * RPM: Suse: Install zypper for build.
@@ -213,7 +212,6 @@
   * Added directory /var/lib/opsi/repository.
 
  -- Niko Wenselowski <n.wenselowski@uib.de>  Thu, 07 Sep 2017 17:19:04 +0200
->>>>>>> 82527e3d
 
 opsi-utils (4.0.7.18-1) stable; urgency=medium
 
