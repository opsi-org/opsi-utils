<<<<<<< HEAD
opsi-utils (4.1.1.24-1) stable; urgency=medium

  * opsi-package-updater: Do not install packages with "force" parameter.
    This will lead to installations not being made if a product is locked.

 -- Niko Wenselowski <n.wenselowski@uib.de>  Tue, 28 Aug 2018 16:42:05 +0200

opsi-utils (4.1.1.23-2) stable; urgency=medium

  * Updated manpage for opsi-backup.

 -- Niko Wenselowski <n.wenselowski@uib.de>  Tue, 21 Aug 2018 13:10:11 +0200

opsi-utils (4.1.1.23-1) stable; urgency=medium

  * opsi-admin: Internal refactoring to avoid usage of eval.

 -- Niko Wenselowski <n.wenselowski@uib.de>  Fri, 17 Aug 2018 12:33:40 +0200

opsi-utils (4.1.1.22-1) stable; urgency=medium

  * opsi-package-updater: Removed waiting period of --use-inactive-repository

 -- Niko Wenselowski <n.wenselowski@uib.de>  Tue, 07 Aug 2018 14:03:49 +0200

opsi-utils (4.1.1.21-1) stable; urgency=medium

  * opsi-backup: Added 'list' command to show contents of an backup.

 -- Niko Wenselowski <n.wenselowski@uib.de>  Tue, 07 Aug 2018 09:41:52 +0200

opsi-utils (4.1.1.20-1) stable; urgency=medium

  * opsi-package-updater: Small change in opsi-package-updater notification
    mails so that multiple actions belonging to one package can easier be
    distinguished.

 -- Niko Wenselowski <n.wenselowski@uib.de>  Thu, 26 Jul 2018 09:37:55 +0200

opsi-utils (4.1.1.19-2) stable; urgency=medium

  * Updated manpages for opsi-makepackage and opsi-package-updater.

 -- Niko Wenselowski <n.wenselowski@uib.de>  Wed, 21 Mar 2018 13:45:54 +0100

opsi-utils (4.1.1.19-1) stable; urgency=medium

  * opsi-package-manager: --differences will show a message if the depots
    have no differences.

 -- Niko Wenselowski <n.wenselowski@uib.de>  Wed, 21 Mar 2018 11:48:02 +0100

opsi-utils (4.1.1.18-1) stable; urgency=medium

  * example.repo.template: dirs point to opsi 4.1.
  * Provide longopts also with "packages" (and not only "products").
  * Update the descriptions of functions.

 -- Niko Wenselowski <n.wenselowski@uib.de>  Thu, 08 Mar 2018 11:10:47 +0100

opsi-utils (4.1.1.17-2) stable; urgency=medium

  * .deb postinst: Setting ownership and access rights against all files
    in /etc/opsi/package-updater.repos.d/

 -- Niko Wenselowski <n.wenselowski@uib.de>  Tue, 30 Jan 2018 13:04:15 +0100

opsi-utils (4.1.1.17-1) stable; urgency=medium

  * opsi-migrate-product-updater-configuration: new option --disable-repos
  * opsi-migrate-product-updater-configuration: Writing files in utf-8.

 -- Niko Wenselowski <n.wenselowski@uib.de>  Mon, 29 Jan 2018 18:23:48 +0100

opsi-utils (4.1.1.16-1) stable; urgency=medium

  * opsi-makepackage: Extended help for --custom options.
  * New tool: opsi-migrate-product-updater-configuration.

 -- Niko Wenselowski <n.wenselowski@uib.de>  Fri, 19 Jan 2018 15:43:50 +0100

opsi-utils (4.1.1.15.1-1) stable; urgency=medium

  * opsi-newprod: Fix bug where the wrong file was referenced.

 -- Niko Wenselowski <n.wenselowski@uib.de>  Fri, 22 Dec 2017 13:48:06 +0100

opsi-utils (4.1.1.15-1) stable; urgency=medium

  * opsi-newprod: preinst / postinst now include more preset variables.
  * opsi-package-updater: Small refactoring of download code.
  * opsi-package-updater: Refactored retrieval of clients that will be
    triggered with Wake-On-LAN.
  * opsi-package-updater: Repositories that use another opsi-server will now
    also be addressed through the section name instead of the ID of the server.

 -- Niko Wenselowski <n.wenselowski@uib.de>  Fri, 22 Dec 2017 12:27:01 +0100

opsi-utils (4.1.1.14-1) stable; urgency=medium

  * opsi-package-updater: Improve working with repositories that have their
    listings generated through Apache autoindex by making sure each link is
    only collected once.

 -- Niko Wenselowski <n.wenselowski@uib.de>  Tue, 10 Oct 2017 17:54:34 +0200

opsi-utils (4.1.1.13-1) stable; urgency=medium

  * opsi-package-updater: Moved fix for handling IIS repos
    for easier re-usability.
  * opsi-package-updater: Error messages about incomplete repository
    configurations will now contain the path to the corresponding .repo file.
  * opsi-package-updater: Added switch --use-inactive-repository that allows
    to temporarily use a disabled repository.
  * opsi-admin: Remove unnecessary statement.

 -- Niko Wenselowski <n.wenselowski@uib.de>  Tue, 10 Oct 2017 17:13:40 +0200

opsi-utils (4.1.1.12-1) stable; urgency=medium

  * opsi-package-updater repositories: Configured repositories for 4.1.
    Added repo configs for testing and experimental - disabled by default.

 -- Niko Wenselowski <n.wenselowski@uib.de>  Wed, 06 Sep 2017 12:04:59 +0200

opsi-utils (4.1.1.11-1) testing; urgency=medium

  * opsi-package-updater: Added option to search for product.
  * opsi-package-updater: If listing the packages in a repository fails
    this repository will be skipped.
  * opsi-package-updater: Encountering an error during the processing
    will lead to a non-zero exit code.
  * opsi-package-updater: Removed --use-existing-checksum as this is
    the default setting.
  * opsi-package-updater: repo 'master' has been renamed to 'primary'.
  * opsi-package-updater: Messages will show the repo name instead of
    base url for easier identification.
  * opsi-package-updater: Renamed the mode 'repo' to 'list' and also
    changed the name of some arguments.
  * opsi-package-updater: Added 'list --product-differences' to show
    differences between local and remote product versions.

 -- Niko Wenselowski <n.wenselowski@uib.de>  Wed, 26 Jul 2017 12:35:08 +0200

opsi-utils (4.1.1.10-1) testing; urgency=medium

  * opsi-backup, opsi-convert, opsi-makepackage, opsi-package-updater:
    Fix bug where giving the log-level was impossible.

 -- Niko Wenselowski <n.wenselowski@uib.de>  Mon, 10 Jul 2017 14:03:48 +0200

opsi-utils (4.1.1.9-1) testing; urgency=medium

  * opsi-package-manager: option -s added to set setup with dependencies

 -- Erol Ueluekmen <e.ueluekmen@uib.de>  Thu, 22 Jun 2017 14:19:44 +0200

opsi-utils (4.1.1.8.1-4) testing; urgency=medium

  * .deb: Deploy correct manpages.

 -- Niko Wenselowski <n.wenselowski@uib.de>  Thu, 22 Jun 2017 12:41:12 +0200

opsi-utils (4.1.1.8.1-3) testing; urgency=medium

  * Fix syntax in manpage of opsi-makepackage.

 -- Niko Wenselowski <n.wenselowski@uib.de>  Thu, 22 Jun 2017 12:36:20 +0200

opsi-utils (4.1.1.8.1-2) testing; urgency=medium

  * Fixed creation of manpages.

 -- Niko Wenselowski <n.wenselowski@uib.de>  Thu, 22 Jun 2017 12:20:31 +0200

opsi-utils (4.1.1.8.1-1) testing; urgency=medium

  * Merged opsi-utils 4.0.7.15-1.

 -- Niko Wenselowski <n.wenselowski@uib.de>  Thu, 22 Jun 2017 12:12:53 +0200

opsi-utils (4.1.1.8-1) testing; urgency=medium

  * Adjusted import path for exceptions.
  * opsi-package-updater: Being less noisy if running with only -v.

 -- Niko Wenselowski <n.wenselowski@uib.de>  Wed, 21 Jun 2017 16:47:12 +0200

opsi-utils (4.1.1.7-1) testing; urgency=medium

  * opsi-package-updater now has a download-only mode accessible
    from the commandline.

 -- Niko Wenselowski <n.wenselowski@uib.de>  Mon, 29 May 2017 15:15:08 +0200

opsi-utils (4.1.1.6-1) testing; urgency=medium

  * opsi-product-updater has been renamed to opsi-package-updater to
    reflect that the syntax is very different.
    The configuration file is now opsi-package-updater.conf.
    The repository config files are now to be placed unter
    /etc/opsi/package-updater.repos.d/.
  * opsi-makeproductfile has been renamed to opsi-makepackage.

 -- Niko Wenselowski <n.wenselowski@uib.de>  Tue, 23 May 2017 17:20:53 +0200

opsi-utils (4.1.1.5-1) testing; urgency=medium

  * opsi-product-updater: Messages regarding zsync and md5 now include
    the productId to make it easier to find affected products.
  * opsi-product-updater: now able to show the updates that are present
    through the repo parameter --list-updatable.
  * opsi-product-updater: changed the default loglevel to WARNING.
  * opsi-product-updater: Re-classified the level of some logmessages
    to make the output more helpful.
  * opsi-product-updater: The notifier now also informs when packages
    get set to setup on clients or when clients are to be woken up
    through Wake-on-LAN.
  * opsi-makeproductfile: --zsync and --md5 are now the defaults.
    Added parameter ---no-zsync and --no-md5 to suppress creation.
  * opsi-newprod: Any file mentioned as a script for an action gets
    automatically created during the creation of the directories.

 -- Niko Wenselowski <n.wenselowski@uib.de>  Thu, 04 May 2017 18:01:38 +0200

opsi-utils (4.1.1.4-1) testing; urgency=medium

  * opsi-backup: removed unsupported parameter --mode.
  * opsi-product-updater: repositories will be identified by the name of the
    section minus the preceding 'repository_'.
  * opsi-product-updater: If a repository-section defines an attribut
    'description' this will be shown when listing repositories.
  * opsi-product-updater: renamed repo parameter --list-product-diffs
    to --list-product-and-installationstatus.
  * opsi-product-updater: to limit the actions 'update' and 'install' to
    specific products the option '--product-ids' must not be given anymore.
    Just specify the IDs of the product, ie:
    opsi-product-updater install opsi-winst opsi-client-agent
  * The applications now all acceppt --log-level to have an constant way of
    defining the desired log level.

 -- Niko Wenselowski <n.wenselowski@uib.de>  Mon, 06 Mar 2017 15:47:19 +0100

opsi-utils (4.1.1.3-1) testing; urgency=medium

  * opsi-backup: Work without removed OPSI.Util.Collections.

 -- Niko Wenselowski <n.wenselowski@uib.de>  Wed, 01 Feb 2017 11:30:25 +0100

opsi-utils (4.1.1.2-1) testing; urgency=medium

  * opsi-makeproductfile now supports long options.
  * opsi-product-updater: new option --list-product-diffs to show differences
    in versions between repository and local depot.
  * opsi-makeproductfile: removed support for opsi 3 compatible packages.
  * Removed support for python 2.6.
  * opsi-product-updater: 'repo' mode commands will always show output.
  * opsi-product-updater: Check for repo name is now case-insensitive.

 -- Niko Wenselowski <n.wenselowski@uib.de>  Fri, 27 Jan 2017 14:58:33 +0100

opsi-utils (4.1.1.1-2) experimental; urgency=medium

  * RPM: create product-updater.repos.d in install.

 -- Niko Wenselowski <n.wenselowski@uib.de>  Fri, 02 Dec 2016 11:34:14 +0100

opsi-utils (4.1.1.1-1) experimental; urgency=medium

  * opsi-product-updater: changed parsing of commandline options.
    "-i" has been replaced by "install". For the default behaviour please
    supply "update".
  * opsi-product-updater will load additional repository configs from
    /etc/opsi/product-updater.repos.d.
  * opsi-product-updater learned to list repositories and their products
    via "repo --list-active" and "repo --list-products".
  * opsi-backup uses the new methods introduced in python-opsi 4.1.
  * opsi-product-updater: the -p option now takes a list of items separated
    by space and not by comma (old behaviour).
  * opsi-product-updater: Repositories now can have a "name" set in
    configuration files.
  * opsi-product-updater: limit actions to a repository by specifying
    "--repo name_of_repo".

 -- Niko Wenselowski <n.wenselowski@uib.de>  Tue, 29 Nov 2016 13:57:13 +0100
=======
opsi-utils (4.0.7.20-1) stable; urgency=medium

  * opsi-product-updater: Fix detection of running opsi-product-updater.

 -- Niko Wenselowski <n.wenselowski@uib.de>  Mon, 10 Sep 2018 16:33:47 +0200
>>>>>>> db6813c2

opsi-utils (4.0.7.19-1) testing; urgency=medium

  * opsi-backup: restore uses 'auto' as default backend when restoring.

 -- Niko Wenselowski <n.wenselowski@uib.de>  Tue, 24 Jul 2018 15:28:56 +0200

opsi-utils (4.0.7.18-7) stable; urgency=medium

  * RPM: Suse: Install zypper for build.
  * RPM: Suse: root now owns /var/lib/opsi/repository.

 -- Niko Wenselowski <n.wenselowski@uib.de>  Thu, 21 Sep 2017 16:11:53 +0200

opsi-utils (4.0.7.18-6) stable; urgency=medium

  * RPM: Setting the rights for /var/lib/opsi/repository in the file
    listing.

 -- Niko Wenselowski <n.wenselowski@uib.de>  Thu, 21 Sep 2017 16:06:37 +0200

opsi-utils (4.0.7.18-5) stable; urgency=medium

  * RPM: Added python-opsi as build requirement.

 -- Niko Wenselowski <n.wenselowski@uib.de>  Thu, 21 Sep 2017 11:28:56 +0200

opsi-utils (4.0.7.18-4) stable; urgency=medium

  * Setting the ownership of /var/lib/opsi/repository in postinst.

 -- Niko Wenselowski <n.wenselowski@uib.de>  Mon, 18 Sep 2017 14:38:10 +0200

opsi-utils (4.0.7.18-3) stable; urgency=medium

  * RPM: Package now owns /var/lib/opsi.

 -- Niko Wenselowski <n.wenselowski@uib.de>  Mon, 18 Sep 2017 11:24:47 +0200

opsi-utils (4.0.7.18-2) stable; urgency=medium

  * Added directory /var/lib/opsi/repository.

 -- Niko Wenselowski <n.wenselowski@uib.de>  Thu, 07 Sep 2017 17:19:04 +0200

opsi-utils (4.0.7.18-1) stable; urgency=medium

  * opsi-package-manager, opsi-product-updater: Parsing filenames for
    productId and version uses a shared function.
    This fixes a bug with accidental remote package deletion if the name
    of the name of the new product was contained in the filename of a
    different package.

 -- Niko Wenselowski <n.wenselowski@uib.de>  Fri, 18 Aug 2017 17:22:09 +0200

opsi-utils (4.0.7.17-2) stable; urgency=medium

  * Updated Spanish and Russian translations.
  * Added Dutch translation.

 -- Niko Wenselowski <n.wenselowski@uib.de>  Mon, 07 Aug 2017 13:50:25 +0200

opsi-utils (4.0.7.17-1) stable; urgency=medium

  * opsi-product-updater: Depot connections will use a specific user agent.
  * opsi-package-manager: Setting the default config will be done later
    to avoid problems displaying the help if DNS is broken.

 -- Niko Wenselowski <n.wenselowski@uib.de>  Wed, 26 Jul 2017 12:10:34 +0200

opsi-utils (4.0.7.16-2) testing; urgency=medium

  * create_source.sh now calls the correct script to create the manpages.

 -- Niko Wenselowski <n.wenselowski@uib.de>  Mon, 03 Jul 2017 16:29:50 +0200

opsi-utils (4.0.7.16-1) testing; urgency=medium

  * opsi-admin: Removed password changes methods not working to our
    satisfaction. This returns to the well-known behaviour of previous
    stable versions.

 -- Niko Wenselowski <n.wenselowski@uib.de>  Mon, 03 Jul 2017 16:24:51 +0200

opsi-utils (4.0.7.15-1) testing; urgency=medium

  * opsi-admin: task setPcpatchPassword: set the new password in opsi
    only after setting it on system level was a success.
  * opsi-admin: task setPcpatchPassword: do not report invalid import
    situation if running on UCS 4.1.
  * opsi-admin: task setPcpatchPassword: notify the user if setting the
    password on UCS does fail.

 -- Niko Wenselowski <n.wenselowski@uib.de>  Tue, 28 Mar 2017 16:45:27 +0200

opsi-utils (4.0.7.14-3) stable; urgency=medium

  * Change folder for manpages in packaging script.

 -- Niko Wenselowski <n.wenselowski@uib.de>  Tue, 28 Feb 2017 17:59:20 +0100

opsi-utils (4.0.7.14-2) stable; urgency=medium

  * Debian-based systems: Fix distribution of manpages.

 -- Niko Wenselowski <n.wenselowski@uib.de>  Tue, 28 Feb 2017 17:44:35 +0100

opsi-utils (4.0.7.14-1) stable; urgency=medium

  * opsi-admin: Avoid breakage on UCS if no old password is set.

 -- Niko Wenselowski <n.wenselowski@uib.de>  Thu, 16 Feb 2017 15:47:00 +0100

opsi-utils (4.0.7.13-1) stable; urgency=medium

  * opsi-admin: Reading the old password is only done on UCS.

 -- Niko Wenselowski <n.wenselowski@uib.de>  Wed, 15 Feb 2017 12:20:11 +0100

opsi-utils (4.0.7.12-1) stable; urgency=medium

  * opsi-admin: Initial setting of pcpatch password must not fail.

 -- Niko Wenselowski <n.wenselowski@uib.de>  Mon, 13 Feb 2017 15:38:42 +0100

opsi-utils (4.0.7.11-1) stable; urgency=medium

  * opsi-product-updater: Support for MS IIS Repositories.

 -- Erol Ueluekmen <e.ueluekmen@uib.de>  Mon, 13 Feb 2017 09:58:54 +0100

opsi-utils (4.0.7.10-1) experimental; urgency=medium

  * opsi-admin: setting the pcpatch password on UCS tries to change
    the password using the old credentials of the user first to allow
    better working with member role.

 -- Niko Wenselowski <n.wenselowski@uib.de>  Mon, 08 Feb 2017 20:54:58 +0100

opsi-utils (4.0.7.9-1) stable; urgency=medium

  * opsi-makeproductfile: Do remove a possibly existing package file before
    creating a new one to avoid problems with setting rights.

 -- Niko Wenselowski <n.wenselowski@uib.de>  Mon, 09 Jan 2017 14:19:58 +0100

opsi-utils (4.0.7.8-1) experimental; urgency=medium

  * opsi-package-manager: new option --suppress-pcf-generation.

 -- Niko Wenselowski <n.wenselowski@uib.de>  Mon, 02 Jan 2017 17:25:49 +0100

opsi-utils (4.0.7.7-3) stable; urgency=medium

  * Updated translations.
  * Added new translations: ES, RU

 -- Niko Wenselowski <n.wenselowski@uib.de>  Thu, 08 Dec 2016 14:36:00 +0100

opsi-utils (4.0.7.7-2) testing; urgency=medium

  * Updated translations for: DE, FR

 -- Niko Wenselowski <n.wenselowski@uib.de>  Tue, 11 Oct 2016 16:45:44 +0200

opsi-utils (4.0.7.7-1) testing; urgency=medium

  * opsi-makeproductfile: new options --keep-versions, --package-version
    and --product-version for non-interactive use.
  * opsi-package-manager: it is now possible to specifiy a product id to
    use with --new-product-id when installing a package.
    This allows installation of a package with a different product id.

 -- Niko Wenselowski <n.wenselowski@uib.de>  Fri, 23 Sep 2016 15:44:11 +0200

opsi-utils (4.0.7.6-1) testing; urgency=medium

  * Raising more specific exceptions.
  * opsi-makeproductfile: set rights to created files after creation.
  * opsi-makeproductfile: explicit set of default encoding to utf-8.
  * Small changes to texts.

 -- Niko Wenselowski <n.wenselowski@uib.de>  Fri, 16 Sep 2016 09:30:57 +0200

opsi-utils (4.0.7.5-1) stable; urgency=medium

  * commended exclude on standard uib repository. Windows products will be updated as default

 -- Mathias Radtke <m.radtke@uib.de>  Tue, 02 Aug 2016 12:34:49 +0200

opsi-utils (4.0.7.4-1) stable; urgency=medium

  * opsi-product-updater.conf: Added additional repositories for Linux
    and opsi-local-image products.
  * opsi-admin: When run without loglevel set do not hide the error message
    if something fails.

 -- Niko Wenselowski <n.wenselowski@uib.de>  Thu, 28 Jul 2016 16:26:30 +0200

opsi-utils (4.0.7.3-1) stable; urgency=medium

  * opsi-product-updater: Various small refactorings.

 -- Niko Wenselowski <n.wenselowski@uib.de>  Mon, 11 Jul 2016 12:46:24 +0200

opsi-utils (4.0.7.2-1) testing; urgency=medium

  * opsi-newprod: Delete directory if things fail during the creation.
  * opsi-newprod: Improved texts for depedency creation. Not suggesting
    currently not handled cases anymore.
  * opsi-newprod: Various internal refactorings.

 -- Niko Wenselowski <n.wenselowski@uib.de>  Fri, 24 Jun 2016 15:05:09 +0200

opsi-utils (4.0.7.1-1) testing; urgency=medium

  * opsi-convert: If you are logging into a file the loglevel will be DEBUG.
  * opsi-product-updater: The notification mail will now have the DATE field
    in the header. The field is formatted as specified in RFC 5322.
  * opsi-package-manager: Setting -v now sets an implicit -q to show the
    output. If using '-p ask' no -q will be set to be able to still
    select the wanted properties.

 -- Niko Wenselowski <n.wenselowski@uib.de>  Mon, 23 May 2016 14:31:10 +0200

opsi-utils (4.0.6.14-1) testing; urgency=medium

  * opsi-makeproductfile: Avoid reference to undefined 'incremental'.

 -- Niko Wenselowski <n.wenselowski@uib.de>  Fri, 29 Apr 2016 12:21:49 +0200

opsi-utils (4.0.6.13-1) testing; urgency=medium

  * opsi-makeproductfile: now using argparse internally
  * opsi-admin now has a welcome message.
  * Fixed typo in German translation.
  * opsi-convert: show custom application name if used against webinterface
    of another server to be able to easily spot the corresponding requests.
  * opsi-product-updater: Attempts to close open connections now more reliable.
  * opsi-makeproductfile: use argparse instead of getopt.
  * opsi-product-updater: running with -p <productId> now implies -i.

 -- Niko Wenselowski <n.wenselowski@uib.de>  Thu, 28 Apr 2016 12:29:16 +0200

opsi-utils (4.0.6.12-1) experimental; urgency=medium

  * opsi-package-manager: return error when trying to remove non installed
    package
  * opsi-package-manager: logs into package.log with LogLevel 4
  * Added logrotate config for /var/log/opsi/opsi-package-manager.log

 -- Mathias Radtke <m.radtke@uib.de>  Tue, 12 Apr 2016 15:56:31 +0200

opsi-utils (4.0.6.11-1) experimental; urgency=medium

  * opsi-backup: Warn during restore if no backends are given.
  * Various small changes for easier maintenance.
  * opsi-package-manager: only query for depot information if required.

 -- Niko Wenselowski <n.wenselowski@uib.de>  Mon, 04 Apr 2016 17:00:33 +0200

opsi-utils (4.0.6.10-1) testing; urgency=medium

  * Implementing type check with isinstance instead of type.
  * Using the following tasks from the new backend extension in python-opsi:
    setupWhereInstalled, setupWhereNotInstalled, updateWhereInstalled,
    uninstallWhereInstalled, setActionRequestWhereOutdated, setActionRequestWithDependencies,
    setActionRequestWhereOutdatedWithDependencies.
    With the implementation of these tasks as backend extensions these tasks
    are now deprecated and may get removed in future releases.
    Please use 'method <taskname>' instead.

 -- Niko Wenselowski <n.wenselowski@uib.de>  Wed, 09 Mar 2016 10:25:30 +0100

opsi-utils (4.0.6.9-1) testing; urgency=medium

  * opsi-admin: Do not exit if creating folder for history fails
  * opsi-product-updater: small code cleanups.

 -- Niko Wenselowski <n.wenselowski@uib.de>  Tue, 06 Oct 2015 11:01:25 +0200

opsi-utils (4.0.6.8-2) testing; urgency=medium

  * opsi-product-updater.conf: Better explanation for includeProductIds

 -- Niko Wenselowski <n.wenselowski@uib.de>  Wed, 30 Sep 2015 14:34:01 +0200

opsi-utils (4.0.6.8-1) testing; urgency=medium

  * opsi-admin: do not override _ from gettext.

 -- Niko Wenselowski <n.wenselowski@uib.de>  Fri, 25 Sep 2015 14:01:04 +0200

opsi-utils (4.0.6.7-1) experimental; urgency=medium

  * opsi-admin: Fix bug with failed translations.

 -- Niko Wenselowski <n.wenselowski@uib.de>  Fri, 25 Sep 2015 12:31:35 +0200

opsi-utils (4.0.6.6-4) experimental; urgency=medium

  * Do not forget to add the directory for Danish translation.

 -- Niko Wenselowski <n.wenselowski@uib.de>  Thu, 03 Sep 2015 16:36:04 +0200

opsi-utils (4.0.6.6-3) experimental; urgency=medium

  * Translations updated and translation for da added.

 -- Niko Wenselowski <n.wenselowski@uib.de>  Thu, 03 Sep 2015 11:20:04 +0200

opsi-utils (4.0.6.6-2) experimental; urgency=medium

  * Debian: Updated description.
  * Debian: add missing install file.

 -- Niko Wenselowski <n.wenselowski@uib.de>  Thu, 13 Aug 2015 15:36:30 +0200

opsi-utils (4.0.6.6-1) experimental; urgency=medium

  * opsi-admin: setPcpatchPassword fails on empty password.
  * opsi-admin: setPcpatchPassword hides password in output.
  * Update translation to fix typo.
  * opsi-product-updater: Do not delete old logfile.
  * opsi-package-manager: Do not delete old logfile.
  * Debian: overhauled packaging.

 -- Niko Wenselowski <n.wenselowski@uib.de>  Thu, 13 Aug 2015 15:36:16 +0200

opsi-utils (4.0.6.5-2) experimental; urgency=medium

  * Packaging fixes for OBS.

 -- Niko Wenselowski <n.wenselowski@uib.de>  Mon, 29 Jun 2015 15:50:40 +0200

opsi-utils (4.0.6.5-1) experimental; urgency=low

  * opsi-convert: Fix problem with conversion between backends.
  * opsi-admin: Convert errors to unicode before logging them.
  * Updated manpage.
  * opsi-convert: fix the possibility to convert between backends where
    one of the backends is given as the backend address.
  * opsi-convert: refactorings and cleanups.

 -- Niko Wenselowski <n.wenselowski@uib.de>  Wed, 10 Jun 2015 11:22:40 +0200

opsi-utils (4.0.6.4-1) experimental; urgency=low

  * opsi-admin: Better handling of non-iterable results in direct access.

 -- Niko Wenselowski <n.wenselowski@uib.de>  Tue, 31 Mar 2015 10:29:49 +0200

opsi-utils (4.0.6.3-1) experimental; urgency=low

  * opsi-product-updater: Only set the rights once on the package directory.
  * opsi-package-manager: Better error message if setting a locale fails.
  * opsi-newprod: Changed option-parsing to argparse library.
  * opsi-newprod: small refactorings.
  * opsi-newprod: new option --version
  * opsi-newprod: create postinst template again
  * opsi-admin: non-interactive mode: Errors during execution will
    result in an exit code of 1.
  * opsi-admin: non-interactive mode: new option --exit-zero that will
    let the script always exit with 0.
  * opsi-admin: non-interactive mode: If errors are detected as the
    result of a call it will result in an exit code of 2.
  * opsi-convert: Overhauled commandline argument parsing.

 -- Niko Wenselowski <n.wenselowski@uib.de>  Fri, 27 Mar 2015 15:57:42 +0100

opsi-utils (4.0.6.2-1) experimental; urgency=low

  * Fixing call to unreferenced variable.

 -- Niko Wenselowski <n.wenselowski@uib.de>  Mon, 09 Mar 2015 16:02:25 +0100

opsi-utils (4.0.6.1-5) experimental; urgency=low

  * Use correct path for logrotate configs during removal "su".

 -- Niko Wenselowski <n.wenselowski@uib.de>  Mon, 09 Mar 2015 14:05:11 +0100

opsi-utils (4.0.6.1-4) experimental; urgency=low

  * For .deb-packages we create the logrotate-folder.

 -- Niko Wenselowski <n.wenselowski@uib.de>  Mon, 09 Mar 2015 13:51:35 +0100

opsi-utils (4.0.6.1-3) experimental; urgency=low

  * Do not forget to install the logrotate configs.

 -- Niko Wenselowski <n.wenselowski@uib.de>  Mon, 09 Mar 2015 13:09:02 +0100

opsi-utils (4.0.6.1-2) experimental; urgency=low

  * Fix path to logrotate config on RPM-based machines.

 -- Niko Wenselowski <n.wenselowski@uib.de>  Mon, 09 Mar 2015 11:29:55 +0100

opsi-utils (4.0.6.1-1) experimental; urgency=low

  * opsi-product-updater: Patch by Antione Guevara to make it possible to
    give a custom subject on notification emails.
  * opsi-product-updater, opsi-newprod and opsi-package-manager now use
    OPSI.Util.Task.Rights.setRights for setting consistent rights.
  * Added logrotate configuration vor /var/log/opsi/opsi-backup.log
  * Added logrotate configuration vor /var/log/opsi/opsi-product-updater.log
  * opsi-admin: Added new task "setActionRequestWhereOutdatedWithDependencies".
    Thanks to Daniel Koch for the patch!

 -- Niko Wenselowski <n.wenselowski@uib.de>  Mon, 09 Mar 2015 11:12:03 +0100

opsi-utils (4.0.5.6-2) stable; urgency=low

  * Suse: listing /etc/opsi as directory

 -- Niko Wenselowski <n.wenselowski@uib.de>  Fri, 10 Oct 2014 16:49:48 +0200

opsi-utils (4.0.5.6-1) experimental; urgency=low

  [ Erol Ueluekmen ]
  * opsi-package-manager: new option --set-file-level added.

  [ Niko Wenselowski ]
  * RPM: changing the specfile to avoid conflicts

 -- Niko Wenselowski <n.wenselowski@uib.de>  Fri, 10 Oct 2014 16:38:07 +0200

opsi-utils (4.0.5.5-1) experimental; urgency=low

  * opsi-newprod: Fix missing newlines in postinst/preinst

 -- Niko Wenselowski <n.wenselowski@uib.de>  Fri, 29 Aug 2014 12:04:51 +0200

opsi-utils (4.0.5.4-1) experimental; urgency=low

  * opsi-newprod correctly copies the contents of the template-directory

 -- Niko Wenselowski <n.wenselowski@uib.de>  Wed, 13 Aug 2014 11:31:53 +0200

opsi-utils (4.0.5.3-2) experimental; urgency=low

  * Fix for reading the home dir.

 -- Niko Wenselowski <n.wenselowski@uib.de>  Mon, 11 Aug 2014 15:53:58 +0200

opsi-utils (4.0.5.3-1) experimental; urgency=low

  * opsi-admin: Added another try on reading the users home directory.

 -- Niko Wenselowski <n.wenselowski@uib.de>  Tue, 05 Aug 2014 17:02:03 +0200

opsi-utils (4.0.5.2-2) experimental; urgency=low

  * Make building with Fedora possible.

 -- Niko Wenselowski <n.wenselowski@uib.de>  Mon, 04 Aug 2014 15:53:19 +0200

opsi-utils (4.0.5.2-1) experimental; urgency=low

  * opsi-product-updater: small bugfix

 -- Erol Ueluekmen <e.ueluekmen@uib.de>  Sun, 03 Aug 2014 03:35:50 +0200

opsi-utils (4.0.5.1-1) experimental; urgency=low

  * opsi-newprod: New feature -t: Copy files from a template directory
  * opsi-package-manager: Now able to use -t when extracting
  * opsi-product-updater: Support for smtpuser and smtppassword to be
    able to use it with systems that require authentication.
  * opsi-product-updater: Support for SMTP connections that use STARTTLS
  * Debian: Recommend mysql-client as it is useful when creating backups
  * opsi-makeproductfile: new option --no-pigz to disable pigz usage
  * opsi-package-manager: Product properties are sorted by name when
    installing a product with "-p ask".
  * opsi-product-updater: Fix handing over the temp directory when
    installing a package.
  * opsi-product-updater: ProductPackageFile now uses setting "tempDir"
  * opsi-product-updater: Added inherit ProductProperties from Master-Repository
  * opsi-product-updater: Stops if unknown parameter is given on start
  * opsi-product-updater: Limit updates to specific package with "-p"

 -- Erol Ueluekmen <e.ueluekmen@uib.de>  Fri, 26 Jul 2014 00:03:13 +0200

opsi-utils (4.0.4.1-2) testing; urgency=low

  * version modified for buildservice

 -- Erol Ueluekmen <e.ueluekmen@uib.de>  Tue, 05 Nov 2013 15:22:52 +0100

opsi-utils (4.0.4.1-1) testing; urgency=low

  * opsi-admin: Code cleanups resulting in an depending on python-opsi 4.0.3.4
  * added manpages
  * added includeProductIds in repostory-configuration for opsi-product-updater.conf

 -- Niko Wenselowski <n.wenselowski@uib.de>  Tue, 22 Oct 2013 11:31:19 +0200

opsi-utils (4.0.3.2-1) testing; urgency=low

  * opsi-admin: added task uninstallWhereInstalled

 -- Erol Ueluekmen <e.ueluekmen@uib.de>  Fri, 06 Sep 2013 10:04:53 +0200

opsi-utils (4.0.3.1-1) testing; urgency=low

  * opsi-product-updater: Added Blank line between header and message-body to fix empty body mails on exchange environment.
  * opsi-product-updater: fix for handling with custom products.
  * opsi-admin: added new HostControlSafeBackend in BackendManager initialization.

 -- Erol Ueluekmen <e.ueluekmen@uib.de>  Tue, 12 Feb 2013 12:42:44 +0200

opsi-utils (4.0.2.3-1) stable; urgency=low

  * opsi-product-updater: Fix for using more then one repositories with different onlyDownload options.

 -- Erol Ueluekmen <e.ueluekmen@uib.de>  Thu, 11 Oct 2012 14:13:35 +0200

opsi-utils (4.0.2.2-1) testing; urgency=low

  * Added opsiFileAdminGroup handling.
  * opsi-product-updater: Timestamps in Mail
  * opsi-newprod: fix for small window start, now has error message

 -- Erol Ueluekmen <e.ueluekmen@uib.de>  Thu, 19 Jul 2012 11:44:37 +0200

opsi-utils (4.0.2.1-1) stable; urgency=low

  * Featurepack-Release 4.0.2

 -- Erol Ueluekmen <e.ueluekmen@uib.de>  Wed, 30 May 2012 11:27:08 +0200

opsi-utils (4.0.1.17-1) testing; urgency=low

  * opsi-product-updater.conf: added tempdir in general section to
      configure the tempdirectory for package installation.
  * opsi-product-updater: registering proxy for https source.

 -- Erol Ueluekmen <e.ueluekmen@uib.de>  Wed, 15 Feb 2012 11:37:32 +0100

opsi-utils (4.0.1.16-1) stable; urgency=low

  * opsi-product-updater: autoSetup is not allowed for netbootproduct.

 -- Erol Ueluekmen <e.ueluekmen@uib.de>  Wed, 21 Dec 2011 15:32:06 +0100

opsi-utils (4.0.1.15-1) stable; urgency=low

  * package control-file: opsi-product-updater
    - added conflicts, replaces and provides (deb)
  * opsi-package-manager: fix for custom installing custom-packages:
    - trying to convert custom-package-name to normal package-name
      before syncing in opsi-repository on depot-server (option -d)

 -- Erol Ueluekmen <e.ueluekmen@uib.de>  Tue, 25 Oct 2011 16:48:39 +0200

opsi-utils (4.0.1.14-1) stable; urgency=low

  * french localization

 -- Jan Schneider <j.schneider@uib.de>  Wed, 31 Aug 2011 16:30:52 +0200

opsi-utils (4.0.1.13-1) stable; urgency=low

  * opsi-newprod 4.0.1
     - Improve ui

 -- Jan Schneider <j.schneider@uib.de>  Mon, 29 Aug 2011 14:40:12 +0200

opsi-utils (4.0.1.12-1) stable; urgency=low

  * opsi-backup 1.0.1
     - new usage output

 -- Jan Schneider <j.schneider@uib.de>  Mon, 22 Aug 2011 12:48:00 +0200

opsi-utils (4.0.1.11-1) stable; urgency=low

  * opsi-admin 4.0.1.4:
    - new task setActionRequestWhereOutdated

 -- Jan Schneider <j.schneider@uib.de>  Thu, 04 Aug 2011 17:04:21 +0200

opsi-utils (4.0.1.10-1) stable; urgency=low

  * opsi-package-manager 4.0.1.3
    - fix counting of uploads

 -- Jan Schneider <j.schneider@uib.de>  Thu, 28 Jul 2011 18:23:42 +0200

opsi-utils (4.0.1.9-1) stable; urgency=low

  * opsi-admin 4.0.1.3
    - use utf-8 as default encoding

 -- Jan Schneider <j.schneider@uib.de>  Tue, 26 Jul 2011 16:22:06 +0200

opsi-utils (4.0.1.8-1) stable; urgency=low

  * opsi-package-manager: import getfqdn

 -- Jan Schneider <j.schneider@uib.de>  Wed, 13 Jul 2011 13:59:48 +0200

opsi-utils (4.0.1.7-1) stable; urgency=low

  * all
    - use virtual fqdn if available

 -- Christian Kampka <c.kampka@uib.de>  Tue, 12 Jul 2011 13:10:57 +0200

opsi-utils (4.0.1.6-1) stable; urgency=low

  * opsi-product-updater 1.0.8
    - zsync-workarround for problems by using proxy

 -- Erol Ueluekmen <e.ueluekmen@uib.de>  Tue, 05 Jul 2011 10:32:37 +0200

opsi-utils (4.0.1.5-1) stable; urgency=low

  * opsi-package-manager 4.0.1.1
     - add param -n/--no-delta

 -- Jan Schneider <j.schneider@uib.de>  Tue, 28 Jun 2011 14:52:02 +0200

opsi-utils (4.0.1.4-1) stable; urgency=low

  * opsi-package-manager 4.0.1
     - correct transfer counting

 -- Jan Schneider <j.schneider@uib.de>  Wed, 22 Jun 2011 11:15:10 +0200

opsi-utils (4.0.1.3-1) stable; urgency=low

  * Create .md5 and .zsync file after upload to repository

 -- Jan Schneider <j.schneider@uib.de>  Mon, 20 Jun 2011 13:15:39 +0200

opsi-utils (4.0.1.2-1) stable; urgency=low

  * opsi-package-manager: join running threads on exit

 -- Jan Schneider <j.schneider@uib.de>  Tue, 07 Jun 2011 17:30:45 +0200

opsi-utils (4.0.1.1-1) stable; urgency=low

  * Change version number

 -- Jan Schneider <j.schneider@uib.de>  Tue, 31 May 2011 12:47:33 +0200

opsi-utils (4.0.1-9) stable; urgency=low

  * Fix opsi-product-updater HTTPBasicAuthFailure for python >= 2.6.6
  * Fix opsi-product-updater comma seperated Receiver list Bug

 -- Erol Ueluekmen <e.ueluekmen@uib.de>  Wed, 25 May 2011 15:54:11 +0200

opsi-utils (4.0.1-8) stable; urgency=low

  * Fix opsi-product-updater

 -- Erol Ueluekmen <e.ueluekmen@uib.de>  Thu, 19 May 2011 11:13:14 +0200

opsi-utils (4.0.1-7) lucid; urgency=low

  * OnlyDownload added to opsi-product-updater

 -- Erol Ueluekmen <e.ueluekmen@uib.de>  Tue, 17 May 2011 12:15:35 +0200

opsi-utils (4.0.1-6) stable; urgency=low

  * Fix spec file

 -- Jan Schneider <j.schneider@uib.de>  Mon, 09 May 2011 16:59:01 +0200

opsi-utils (4.0.1-5) stable; urgency=low

  * opsi-backup implemented

 -- Erol Ueluekmen <e.ueluekmen@uib.de>  Mon, 09 May 2011 16:46:32 +0200

opsi-utils (4.0.1-4) stable; urgency=low

  * Fixes termIO Bug for using opsi-package-manager in cronjob

 -- Erol Ueluekmen <e.ueluekmen@uib.de>  Thu, 14 Apr 2011 11:00:44 +0200

opsi-utils (4.0.1-3) stable; urgency=low

  * opsi-admin 4.0.1.1: RAW output in json

 -- Jan Schneider <j.schneider@uib.de>  Tue, 12 Apr 2011 17:17:19 +0200

opsi-utils (4.0.1-2) stable; urgency=low

  * opsi-product-updater 1.0.5: fixed several unicode errors

 -- Christian Kampka <c.kampka@uib.de>  Fri, 18 Mar 2011 12:27:08 +0100

opsi-utils (4.0.1-1) stable; urgency=low

  * opsi-admin 4.0.1: fix simple output

 -- Jan Schneider <j.schneider@uib.de>  Thu, 24 Feb 2011 11:57:02 +0100

opsi-utils (4.0.0.7-1) stable; urgency=low

  * opsi-admin 4.0.0.4: dismiss stdin if empty
  * opsi-product-updater 1.0.5: Do not use zsync for https

 -- Jan Schneider <j.schneider@uib.de>  Thu, 17 Feb 2011 10:49:33 +0100

opsi-utils (4.0.0.6-1) stable; urgency=low

  * opsi-admin 4.0.0.3: Add raw output option

 -- Jan Schneider <j.schneider@uib.de>  Sat, 18 Dec 2010 14:01:51 +0100

opsi-utils (4.0.0.5-1) stable; urgency=low

  * opsi-makeproductfile 4.0.0.2: Use ZsynFile from OPSI.Util.File
  * opsi-product-updater 1.0.4: Use ZsynFile from OPSI.Util.File

 -- Jan Schneider <j.schneider@uib.de>  Wed, 01 Dec 2010 14:31:00 +0100

opsi-utils (4.0.0.4-1) stable; urgency=low

  * opsi-product-updater 1.0.3
     - fix setting of action for shutdownProduct

 -- Jan Schneider <j.schneider@uib.de>  Tue, 30 Nov 2010 17:03:24 +0100

opsi-utils (4.0.0.3-1) stable; urgency=low

  * opsi-product-updater 1.0.2
     - http_proxy for zsync

 -- Jan Schneider <j.schneider@uib.de>  Fri, 19 Nov 2010 13:31:43 +0100

opsi-utils (4.0.0.2-1) stable; urgency=low

  * opsi-product-updater 1.0.1
     - fixed setting product action requests
     - create md5 and zsync files after download
  * opsi-package-manager 4.0.0.2
     - fix double uninstall caused by wrong filter
  * opsi-admin 4.0.0.2
     - fix setPcpatchPassword in shell

 -- Jan Schneider <j.schneider@uib.de>  Wed, 17 Nov 2010 11:21:49 +0100

opsi-utils (4.0.0.1-1) stable; urgency=low

  * opsi-package-manager 4.0.0.1
     - fix curses encoding
  * opsi-make-productfile 4.0.0.1
     - adapt zsync headers for older zsync versions
  * opsi-admin 4.0.0.1
     - force exceptions to unicode

 -- Jan Schneider <j.schneider@uib.de>  Wed, 20 Oct 2010 17:05:36 +0200

opsi-utils (4.0-7) stable; urgency=low

  * opsi-package-manager 4.0

 -- Jan Schneider <j.schneider@uib.de>  Fri, 01 Oct 2010 22:01:26 +0200

opsi-utils (4.0-6) stable; urgency=low

  * opsi-product-updater: workaround cross device link

 -- Jan Schneider <j.schneider@uib.de>  Fri, 01 Oct 2010 10:32:36 +0200

opsi-utils (4.0-4) stable; urgency=low

  * opsi-product-updater: fix unlink

 -- Jan Schneider <j.schneider@uib.de>  Wed, 29 Sep 2010 22:59:23 +0200

opsi-utils (4.0-3) stable; urgency=low

  * opsi-product-updater: set right in repository dir

 -- Jan Schneider <j.schneider@uib.de>  Wed, 29 Sep 2010 22:49:59 +0200

opsi-utils (4.0-2) stable; urgency=low

  * Fix package sorting in opsi-product-updater and opsi-package-manager

 -- Jan Schneider <j.schneider@uib.de>  Wed, 29 Sep 2010 22:01:41 +0200

opsi-utils (4.0-1) stable; urgency=low

  * opsi 4.0 stable release

 -- Jan Schneider <j.schneider@uib.de>  Wed, 29 Sep 2010 11:23:56 +0200

opsi-utils (3.99.2-1) testing; urgency=low

  * rc 2

 -- Jan Schneider <j.schneider@uib.de>  Thu, 16 Sep 2010 10:10:36 +0200

opsi-utils (3.99.1-1) testing; urgency=low

  * rc 1

 -- Jan Schneider <j.schneider@uib.de>  Wed, 01 Sep 2010 15:48:02 +0200

opsi-utils (3.99.0-1) testing; urgency=low

  * opsi 4.0

 -- Jan Schneider <j.schneider@uib.de>  Wed, 21 Apr 2010 10:10:35 +0200

opsi-utils (3.4.99.1-1) testing; urgency=low

  * fixes

 -- Jan Schneider <j.schneider@uib.de>  Tue, 06 Apr 2010 12:27:38 +0200

opsi-utils (3.4.99-1) testing; urgency=low

  * opsi 3.5

 -- Jan Schneider <j.schneider@uib.de>  Mon, 01 Feb 2010 16:06:02 +0100

opsi-utils (3.4-2) stable; urgency=low

  * opsi-convert 0.7.1: now using backend config

 -- Jan Schneider <j.schneider@uib.de>  Wed, 06 Jan 2010 13:11:57 +0100

opsi-utils (3.4-1) stable; urgency=low

  * Adapted to new BackendManager configFile default
  * french localization
  * opsi-convert 0.7
  * opsi-admin 1.0
  * opsi-package-manager 1.0.9

 -- Jan Schneider <j.schneider@uib.de>  Tue, 02 Jun 2009 13:09:14 +0200

opsi-utils (3.3.1.1-1) stable; urgency=low

  * opsi-package-manager 1.0.7
      --new-product-id

 -- Jan Schneider <j.schneider@uib.de>  Fri, 06 Mar 2009 10:27:57 +0100

opsi-utils (3.3.1.0-4) stable; urgency=low

  * opsi-convert 0.6.5

 -- Jan Schneider <j.schneider@uib.de>  Wed, 04 Feb 2009 14:47:33 +0100

opsi-utils (3.3.1.0-3) stable; urgency=low

  * opsi-convert 0.6.4

 -- Jan Schneider <j.schneider@uib.de>  Fri, 23 Jan 2009 13:03:50 +0100

opsi-utils (3.3.1.0-2) stable; urgency=low

  * opsi-package-manager 1.0.5

 -- Jan Schneider <j.schneider@uib.de>  Tue, 20 Jan 2009 09:35:54 +0100

opsi-utils (3.3.1.0-1) stable; urgency=low

  * Adapted to python-opsi >= 3.3.1

 -- Jan Schneider <j.schneider@uib.de>  Tue, 13 Jan 2009 17:54:27 +0100

opsi-utils (3.3.0.12-1) stable; urgency=low

  * opsi-package-manager 1.0.3
  * opsi-admin 0.9.9.4 (setupWhereNotInstalled)

 -- Jan Schneider <j.schneider@uib.de>  Fri, 10 Oct 2008 10:01:39 +0200

opsi-utils (3.3.0.11-1) stable; urgency=low

  * opsi-admin 0.9.9.3

 -- Jan Schneider <j.schneider@uib.de>  Fri, 12 Sep 2008 15:44:38 +0200

opsi-utils (3.3.0.10-1) stable; urgency=low

  * opsi-package-manager 1.0.2

 -- Jan Schneider <j.schneider@uib.de>  Mon, 25 Aug 2008 14:16:07 +0200

opsi-utils (3.3.0.9-1) stable; urgency=low

  * opsi-package-manager 1.0.1

 -- Jan Schneider <j.schneider@uib.de>  Sun, 06 Jul 2008 19:53:55 +0200

opsi-utils (3.3.0.8-1) stable; urgency=low

  * opsi-admin 0.9.9.2
      added task updateWhereInstalled

 -- Jan Schneider <j.schneider@uib.de>  Wed, 25 Jun 2008 15:54:12 +0200

opsi-utils (3.3.0.7-1) stable; urgency=low

  * opsi-admin 0.9.9.1
      fixed cmdline parsing)
  * opsi-convert 0.6
      added multi-depot support

 -- Jan Schneider <j.schneider@uib.de>  Tue, 24 Jun 2008 11:29:37 +0200

opsi-utils (3.3.0.6-1) stable; urgency=low

  * opsi-package-manager 1.0.0.9 (fixed http request collisions)

 -- Jan Schneider <j.schneider@uib.de>  Wed, 28 May 2008 14:35:48 +0200

opsi-utils (3.3.0.5-1) stable; urgency=low

  * opsi-package-manager 1.0.0.8
  * opsiinst 0.5.7
  * opsiuninst 0.3.1

 -- Jan Schneider <j.schneider@uib.de>  Tue, 20 May 2008 10:58:01 +0200

opsi-utils (3.3.0.4-1) stable; urgency=low

  * opsi-package-manager 1.0.0.6

 -- Jan Schneider <j.schneider@uib.de>  Thu, 15 May 2008 13:46:02 +0200

opsi-utils (3.3.0.3-1) stable; urgency=low

  * opsi-package-manager 1.0.0.5

 -- Jan Schneider <j.schneider@uib.de>  Thu, 15 May 2008 10:04:44 +0200

opsi-utils (3.3.0.2-1) stable; urgency=low

  * opsi-package-manager 1.0.0.4

 -- Jan Schneider <j.schneider@uib.de>  Wed, 14 May 2008 10:16:32 +0200

opsi-utils (3.3.0.1-1) stable; urgency=low

  * removed opsiinst, opsiuninst
  * added opsi-package-manager 1.0.0.1

 -- Jan Schneider <j.schneider@uib.de>  Mon, 21 Apr 2008 16:36:59 +0200

opsi-utils (3.3.0.0-1) stable; urgency=low

  * opsiuninst 0.3
  * opsiinst 0.5.6

 -- Jan Schneider <j.schneider@uib.de>  Tue, 15 Apr 2008 13:25:06 +0200

opsi-utils (3.2.0.3-1) stable; urgency=low

  * opsi-makeproductfile 0.7 (new feature: custom only packages)
  * opsiinst 0.5.5

 -- Jan Schneider <j.schneider@uib.de>  Wed, 13 Feb 2008 11:51:03 +0100

opsi-utils (3.2.0.2-1) stable; urgency=low

  * opsi-newprod (0.3.2): Regex test of product/package version string
  * opsi-admin (0.9.8): Fixed piping, logging, improved auto-completion

 -- Jan Schneider <j.schneider@uib.de>  Mon, 28 Jan 2008 12:54:51 +0100

opsi-utils (3.2.0.1-1) stable; urgency=low

  * Fixed bug in opsi-convert (option -s)

 -- Jan Schneider <j.schneider@uib.de>  Thu, 24 Jan 2008 16:34:32 +0100

opsi-utils (3.2.0-2) stable; urgency=low

  * Added german translation for opsi-newprod

 -- Jan Schneider <j.schneider@uib.de>  Thu,  8 Nov 2007 16:42:58 +0100

opsi-utils (3.2.0-1) stable; urgency=low

  * opsiinst: option -k becomes default
  * opsi-convert: improved logging

 -- Jan Schneider <j.schneider@uib.de>  Fri,  2 Nov 2007 11:32:03 +0100

opsi-utils (3.1.0-1) stable; urgency=low

  * opsi 3.1 stable release
  * opsi-admin 0.9.7

 -- Jan Schneider <j.schneider@uib.de>  Tue, 28 Aug 2007 10:29:50 +0200

opsi-utils (3.1rc1-3) unstable; urgency=low

  * Fixes: installation status information gets lost when reinstalling products

 -- Jan Schneider <j.schneider@uib.de>  Thu, 12 Jul 2007 10:40:54 +0200

opsi-utils (3.1rc1-2) unstable; urgency=low

  * opsi-newprod, opsi-makeproductfile, opsiinst: added support for pxeConfigTemplates

 -- Jan Schneider <j.schneider@uib.de>  Thu,  5 Jul 2007 12:18:42 +0200

opsi-utils (3.1rc1-1) unstable; urgency=low

  * opsi-convert 0.4.2
  * opsi-admin 0.9.5
  * opsi-makeproductfile 0.5.3
  * opsi-newprod 0.2
  * opsiinst 0.4.6
  * opsiuninst 0.1
  * renamed binaries to opsi*

 -- Jan Schneider <j.schneider@uib.de>  Tue, 26 Jun 2007 15:24:43 +0200

opsi-utils (0.9.5.3-1) stable; urgency=low

  * opsi-admin 0.9.3.4

 -- Jan Schneider <j.schneider@uib.de>  Wed, 23 May 2007 10:53:32 +0200

opsi-utils (0.9.5.2-1) stable; urgency=low

  * opsi-admin 0.9.3.2

 -- Jan Schneider <j.schneider@uib.de>  Fri, 11 May 2007 17:24:38 +0200

opsi-utils (0.9.5.1-1) stable; urgency=low

  * added support for package-dependencies and incremental packages

 -- Jan Schneider <j.schneider@uib.de>  Mon, 07 May 2007 12:38:43 +0200

opsi-utils (0.9.4.1-1) stable; urgency=low

  * opsi-admin 0.9.3
       added task setPcpatchPassword

 -- Jan Schneider <j.schneider@uib.de>  Mon, 30 Apr 2007 15:07:21 +0200

opsi-utils (0.9.4-1) stable; urgency=low

  * makeproductfile 0.5.2
       added ability to create product archives without compression

 -- Jan Schneider <j.schneider@uib.de>  Mon, 23 Apr 2007 09:56:32 +0200

opsi-utils (0.9.3.2-1) stable; urgency=low

  * opsiinst 0.4.1
       opsiinst deletes product dependencies if product already exists

 -- Jan Schneider <j.schneider@uib.de>  Thu, 12 Apr 2007 14:41:48 +0200

opsi-utils (0.9.3.1-1) stable; urgency=low

  * makeproductfile 0.5
       new option -F to select archive format
       automatic creation of md5sum files

 -- Jan Schneider <j.schneider@uib.de>  Tue, 05 Apr 2007 15:08:23 +0200

opsi-utils (0.9.3-1) stable; urgency=low

  * opsi-convert 0.3
  * opsiinst 0.4
       Minor bugfixes

 -- Jan Schneider <j.schneider@uib.de>  Tue, 05 Apr 2007 13:52:09 +0200

opsi-utils (0.9.2-1) stable; urgency=low

  * makeproductfile 0.3
       Added ability to use custom temp dir (-t)

  * opsiinst 0.3
       Added ability to use custom temp dir (-t)

 -- Jan Schneider <j.schneider@uib.de>  Thu, 08 Mar 2007 11:28:19 +0200

opsi-utils (0.9.1-1) stable; urgency=low

  * opsi-convert 0.1.1
       Bugfixes, improved status messages

  * opsiinst 0.2
       Added ability to extract package source (-x) from opsi package

 -- Jan Schneider <j.schneider@uib.de>  Wed, 14 Feb 2007 12:55:01 +0200

opsi-utils (0.9-1) stable; urgency=low

  * Initial Release.

 -- Jan Schneider <j.schneider@uib.de>  Fri, 09 Feb 2007 11:23:31 +0200<|MERGE_RESOLUTION|>--- conflicted
+++ resolved
@@ -1,4 +1,3 @@
-<<<<<<< HEAD
 opsi-utils (4.1.1.24-1) stable; urgency=medium
 
   * opsi-package-updater: Do not install packages with "force" parameter.
@@ -284,13 +283,12 @@
     "--repo name_of_repo".
 
  -- Niko Wenselowski <n.wenselowski@uib.de>  Tue, 29 Nov 2016 13:57:13 +0100
-=======
+
 opsi-utils (4.0.7.20-1) stable; urgency=medium
 
   * opsi-product-updater: Fix detection of running opsi-product-updater.
 
  -- Niko Wenselowski <n.wenselowski@uib.de>  Mon, 10 Sep 2018 16:33:47 +0200
->>>>>>> db6813c2
 
 opsi-utils (4.0.7.19-1) testing; urgency=medium
 
