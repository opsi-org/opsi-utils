--- conflicted
+++ resolved
@@ -1,4 +1,3 @@
-<<<<<<< HEAD
 opsi-utils (4.1.1.11-1) testing; urgency=medium
 
   * opsi-package-updater: Added option to search for product.
@@ -159,7 +158,7 @@
     "--repo name_of_repo".
 
  -- Niko Wenselowski <n.wenselowski@uib.de>  Tue, 29 Nov 2016 13:57:13 +0100
-=======
+
 opsi-utils (4.0.7.18-1) stable; urgency=medium
 
   * opsi-package-manager, opsi-product-updater: Parsing filenames for
@@ -176,7 +175,6 @@
   * Added Dutch translation.
 
  -- Niko Wenselowski <n.wenselowski@uib.de>  Mon, 07 Aug 2017 13:50:25 +0200
->>>>>>> cee7cdc6
 
 opsi-utils (4.0.7.17-1) stable; urgency=medium
 
