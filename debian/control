--- conflicted
+++ resolved
@@ -8,11 +8,7 @@
 Package: opsi-utils
 Section: opsi
 Architecture: all
-<<<<<<< HEAD
-Depends: python-opsi (>= 4.1.1.42),
-=======
 Depends: python-opsi (>= 4.1.1.45),
->>>>>>> 550167d3
 	zsync,
 	python (>=2.7),
 	${misc:Depends}
