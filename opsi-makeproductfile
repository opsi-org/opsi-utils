--- conflicted
+++ resolved
@@ -51,11 +51,7 @@
 except ImportError:
 	from OPSI.Util import argparse
 
-<<<<<<< HEAD
 __version__ = '4.1.1.2'
-=======
-__version__ = '4.0.7.9'
->>>>>>> 5f07a313
 
 logger = Logger()
 
