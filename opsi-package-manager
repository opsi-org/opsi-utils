--- conflicted
+++ resolved
@@ -726,11 +726,7 @@
 				username=depotId,
 				password=depot.getOpsiHostKey(),
 				address=depotId,
-<<<<<<< HEAD
-				application='opsi-package-manager/%s' % __version__
-=======
 				application=USER_AGENT,
->>>>>>> 0cd542df
 			)
 			self.depotConnections[depotId] = connection
 
