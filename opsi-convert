#! /usr/bin/env python
# -*- coding: utf-8 -*-

# opsi-convert is part of the desktop management solution opsi
# (open pc server integration) http://www.opsi.org
# Copyright (C) 2007-2016 uib GmbH <info@uib.de>

# This program is free software: you can redistribute it and/or modify
# it under the terms of the GNU Affero General Public License as
# published by the Free Software Foundation, either version 3 of the
# License, or (at your option) any later version.

# This program is distributed in the hope that it will be useful,
# but WITHOUT ANY WARRANTY; without even the implied warranty of
# MERCHANTABILITY or FITNESS FOR A PARTICULAR PURPOSE.  See the
# GNU Affero General Public License for more details.

# You should have received a copy of the GNU Affero General Public License
# along with this program.  If not, see <http://www.gnu.org/licenses/>.
"""
opsi-convert converts opsi-backends.

:copyright: uib GmbH <info@uib.de>
:author: Jan Schneider <j.schneider@uib.de>
:author: Niko Wenselowski <n.wenselowski@uib.de>
:license: GNU Affero General Public License version 3
"""

import fcntl
import getpass
import os
import re
import struct
import sys
import termios

from OPSI.Logger import LOG_DEBUG, LOG_ERROR, LOG_NONE, Logger
from OPSI.Types import forceUnicode, forceHostId, forceUnicodeLower
from OPSI.Util import getfqdn
from OPSI.Util.Message import ProgressObserver
from OPSI.Backend.BackendManager import BackendManager
from OPSI.Backend.JSONRPC import JSONRPCBackend
from OPSI.Backend.Replicator import BackendReplicator

try:
	import argparse
except ImportError:
	from OPSI.Util import argparse

<<<<<<< HEAD
__version__ = '4.0.7.2'
=======
__version__ = '4.0.7.6'
>>>>>>> ff19a34a

logLevel = LOG_NONE
logger = Logger()
logger.setConsoleLevel(logLevel)
logger.setConsoleFormat('%M')
logger.setFileFormat('%D [%L] %M')
logger.setConsoleColor(True)


class ProgressNotifier(ProgressObserver):
	def __init__(self, backendReplicator):
		self.usedWidth = 120
		self.currentProgressSubject = backendReplicator.getCurrentProgressSubject()
		self.overallProgressSubject = backendReplicator.getOverallProgressSubject()
		self.currentProgressSubject.attachObserver(self)
		self.overallProgressSubject.attachObserver(self)
		self.logSubject = logger.getMessageSubject()
		self.logSubject.attachObserver(self)
		logger.setMessageSubjectLevel(LOG_ERROR)
		self.error = None

	def displayProgress(self):
		usedWidth = self.usedWidth
		try:
			tty = os.popen('tty').readline().strip()
			fd = open(tty)
			terminalWidth = struct.unpack('hh', fcntl.ioctl(fd, termios.TIOCGWINSZ, '1234'))[1]
			if usedWidth > terminalWidth:
				usedWidth = terminalWidth
			fd.close()
		except Exception:
			pass

		if logLevel <= LOG_NONE:
			sys.stdout.write("\033[2A")

		if self.error:
			sys.stdout.write("\033[K")
			print u"Error occurred: %s" % self.error
			sys.stdout.write("\033[K")
		self.error = None
		for subject in self.overallProgressSubject, self.currentProgressSubject:
			text = u''
			if subject is self.overallProgressSubject:
				text = u'Overall progress'
			else:
				text = subject.getTitle()
			barlen = usedWidth - 62
			filledlen = int("%0.0f" % (barlen * subject.getPercent() / 100))
			bar = u'=' * filledlen + u' ' * (barlen - filledlen)
			percent = '%0.2f%%' % subject.getPercent()
			print '%35s : %8s [%s] %5s/%-5s' % (text, percent, bar, subject.getState(), subject.getEnd())

	def progressChanged(self, subject, state, percent, timeSpend, timeLeft, speed):
		self.displayProgress()

	def messageChanged(self, subject, message):
		if subject == self.logSubject:
			self.error = message
		self.displayProgress()


def main():
	global logLevel

	parser = argparse.ArgumentParser(
		description="Convert an opsi database into an other.",
		epilog="""
The backends (<from> and <to>) can either be the name of a backend as defined
in /etc/opsi/backends (file, mysql, ...) or the the url of an opsi
configuration service in the form of http(s)://<user>@<host>:<port>/rpc""")
	parser.add_argument('--version', '-V', action='version', version=__version__)
	parser.add_argument('--quiet', '-q', action='store_true', default=False,
						help="do not show progress")
	parser.add_argument('--verbose', '-v',
						dest="logLevel", default=LOG_NONE, action="count",
						help="increase verbosity (can be used multiple times)")
	parser.add_argument('--clean-destination', '-c', dest="cleanupFirst",
						default=False, action='store_true',
						help="clean destination database before writing")
	parser.add_argument('--with-audit-data', '-a', dest="audit",
						action='store_true', default=False,
						help="including software/hardware inventory")
	parser.add_argument('-s', metavar="OLD SERVER ID", dest="oldServerId",
						help="use destination host as new server")
	parser.add_argument('--log-file', '-l', dest="logFile",
						help="Log to this file. The loglevel will be DEBUG.")
	parser.add_argument('readBackend', metavar="<from>", help="Source backend")
	parser.add_argument('writeBackend', metavar="<to>", help="Target backend")

	args = parser.parse_args()

	logLevel = args.logLevel
	logger.setConsoleLevel(logLevel)
	logger.setFileLevel(logLevel)
	if args.logFile:
		logger.setLogFile(args.logFile)

		if logLevel > LOG_DEBUG:
			logger.setFileLevel(logLevel)
		else:
			logger.setFileLevel(LOG_DEBUG)

	cleanupFirst = args.cleanupFirst
	progress = not args.quiet
	convertAudit = args.audit

	if args.oldServerId:
		newServerId = getfqdn(conf='/etc/opsi/global.conf')
		oldServerId = forceHostId(args.oldServerId)
	else:
		newServerId = None
		oldServerId = None

	readBackend = forceUnicode(args.readBackend)
	writeBackend = forceUnicode(args.writeBackend)

	# Define read/write backend
	read = {
		'username': u'',
		'password': u'',
		'address': u'',
		'backend': u''
	}
	write = {
		'username': u'',
		'password': u'',
		'address': u'',
		'backend': u''
	}

	logger.comment(u"Converting from backend '%s' to backend '%s'." % (readBackend, writeBackend))

	logger.debug(u"Parsing read backend")
	parseBackend(read, readBackend)
	logger.debug(u"Settings for read-backend: {0}".format(read))

	logger.debug(u"Parsing write backend")
	parseBackend(write, writeBackend)
	logger.debug(u"Settings for write-backend: {0}".format(write))
	if write['address'] and write['username'] and newServerId:
		match = re.search('^(\w+://)([^@]+)@([^:]+:\d+/.*)$', writeBackend)
		newServerId = match.group(3).split(':')[0]
		if re.search('^[\d\.]+$', newServerId):
			# Is an ip address
			newServerId = getfqdn(name=newServerId)
			if re.search('^[\d\.]+$', newServerId):
				raise ValueError(u"Cannot resolve '%s'" % newServerId)

	if newServerId:
		try:
			newServerId = forceHostId(newServerId)
		except Exception:
			raise ValueError(u"Bad server-id '%s' for new server" % newServerId)

	sanityCheck(read, write)

	logger.debug(u"Creating BackendManager instance for reading")
	bmRead = createBackend(read)

	logger.debug(u"Creating BackendManager instance for writing")
	bmWrite = createBackend(write)

	backendReplicator = BackendReplicator(
		readBackend=bmRead,
		writeBackend=bmWrite,
		newServerId=newServerId,
		oldServerId=oldServerId,
		cleanupFirst=cleanupFirst
	)
	if progress:
		ProgressNotifier(backendReplicator)
		print ""
	backendReplicator.replicate(audit=convertAudit)


def parseBackend(config, backendString):
	"Parse the string and write the results into config."

	match = re.search('^(\w+://)', backendString)
	if match:
		logger.debug(u"Read-backend seems to be an URL")
		match = re.search('^(\w+://)([^@]+)@([^:]+:\d+/.*)$', backendString)
		if match:
			config['backend'] = 'JSONRPC'
			config['address'] = match.group(1) + match.group(3)
			config['username'] = match.group(2)
		else:
			raise ValueError(u"Bad source URL '%s'" % backendString)
	else:
		logger.debug(u"Assuming {0!r} is a backend name.".format(backendString))
		config['backend'] = backendString


def sanityCheck(read, write):
	if read['backend'] and write['backend']:
		if read['backend'] == write['backend']:
			if read['backend'] == 'JSONRPC':
				if read['address'] == write['address']:
					raise ValueError(u"Source and destination backend are the same.")
			else:
				raise ValueError(u"Source and destination backend are the same.")


def createBackend(config):
	logger.debug(u"Creating backend instance")
	if config['address'] and not config['password']:
		logger.comment(u"Connecting to {address} as {username}".format(**config))
		config['password'] = getpass.getpass()

	config = cleanBackendConfig(config)

	try:
		backend = BackendManager(backendConfigDir=u'/etc/opsi/backends', **config)
	except Exception as error:
		logger.logException(error)
		if forceUnicodeLower(config['backend']) == u'jsonrpc':
			logger.debug(u"Creating a JSONRPC backend through BackendManager failed.")
			logger.debug(u"Trying with a direct connection.")
			backend = JSONRPCBackend(
				deflate=True,
				application='opsi-convert v{0}'.format(__version__),
				**config
			)
		else:
			raise

	return backend


def cleanBackendConfig(config):
	cleanedConfig = dict(config)
	keysToRemove = set()
	for key, value in config.items():
		if not value:
			keysToRemove.add(key)

	for key in keysToRemove:
		del cleanedConfig[key]

	return cleanedConfig


if __name__ == "__main__":
	try:
		main()
	except SystemExit:
		pass
	except Exception as e:
		logger.setConsoleLevel(LOG_ERROR)
		logger.logException(e)
		print >> sys.stderr, u"ERROR: %s" % e
		sys.exit(1)

	sys.exit(0)<|MERGE_RESOLUTION|>--- conflicted
+++ resolved
@@ -47,11 +47,7 @@
 except ImportError:
 	from OPSI.Util import argparse
 
-<<<<<<< HEAD
-__version__ = '4.0.7.2'
-=======
 __version__ = '4.0.7.6'
->>>>>>> ff19a34a
 
 logLevel = LOG_NONE
 logger = Logger()
