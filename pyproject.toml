--- conflicted
+++ resolved
@@ -1,10 +1,6 @@
 [tool.poetry]
 name = "opsi-utils"
-<<<<<<< HEAD
-version = "4.2.0.132"
-=======
 version = "4.2.0.135"
->>>>>>> dc86e611
 description = "Utilities for working with opsi"
 homepage = "https://www.opsi.org"
 license = "AGPL-3.0"
