--- conflicted
+++ resolved
@@ -1,10 +1,6 @@
 [tool.poetry]
 name = "opsi-utils"
-<<<<<<< HEAD
-version = "4.3.0.18"
-=======
-version = "4.3.0.19"
->>>>>>> c55f27c3
+version = "4.3.0.20"
 description = "Utilities for working with opsi"
 homepage = "https://www.opsi.org"
 license = "AGPL-3.0"
