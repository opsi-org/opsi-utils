--- conflicted
+++ resolved
@@ -41,211 +41,6 @@
 import os
 import sys
 import time
-<<<<<<< HEAD
-import urllib
-import urllib2
-
-from OPSI.Logger import LOG_DEBUG, LOG_NOTICE, LOG_WARNING, Logger
-from OPSI.Object import NetbootProduct, ProductOnClient
-from OPSI.Types import (
-	forceBool, forceEmailAddress, forceFilename, forceHostAddress,
-	forceHostId, forceInt, forceProductId, forceUnicode, forceUnicodeList,
-	forceUrl)
-from OPSI.Util import compareVersions, formatFileSize, getfqdn, md5sum
-from OPSI.Util.File import IniFile, ZsyncFile
-from OPSI.Util.File.Opsi import parseFilename
-from OPSI.Util.Product import ProductPackageFile
-from OPSI.Util.Task.Rights import setRights
-from OPSI import System
-from OPSI.Backend.BackendManager import BackendManager
-from OPSI.Backend.JSONRPC import JSONRPCBackend
-
-__version__ = '4.1.1.25'
-
-logger = Logger()
-
-
-class ConfigurationError(ValueError):
-	pass
-
-
-class MissingConfigurationValueError(ConfigurationError):
-	pass
-
-
-def _(string):
-	return string
-
-
-def getRepoConfigs(repoDir):
-	try:
-		for entry in os.listdir(repoDir):
-			filePath = os.path.join(repoDir, entry)
-			if entry.endswith('.repo') and os.path.isfile(filePath):
-				yield filePath
-	except OSError as oserr:
-		logger.warning("Problem listing {0}: {1}".format(repoDir, oserr))
-
-
-def splitAndStrip(string, sep):
-	for singleValue in string.split(sep):
-		singleValue = singleValue.strip()
-		if singleValue:
-			yield singleValue
-
-
-class ProductRepositoryInfo(object):
-	def __init__(self, name, baseUrl, dirs=[], username=u"", password=u"", opsiDepotId=None, autoInstall=False, autoUpdate=True, autoSetup=False, proxy=None, excludes=[], includes=[], active=False):
-		self.name = forceUnicode(name)
-		self.baseUrl = forceUnicode(baseUrl)
-		self.dirs = forceUnicodeList(dirs)
-		self.excludes = excludes
-		self.includes = includes
-		self.username = forceUnicode(username)
-		self.password = forceUnicode(password)
-		self.autoInstall = autoInstall
-		self.autoUpdate = autoUpdate
-		self.autoSetup = autoSetup
-		self.opsiDepotId = opsiDepotId
-		self.onlyDownload = None
-		self.inheritProductProperties = None
-		self.description = ''
-		self.active = forceBool(active)
-
-		self.proxy = None
-		if proxy:
-			self.proxy = proxy
-		if self.baseUrl.startswith('webdav'):
-			self.baseUrl = u'http%s' % self.baseUrl[6:]
-
-	def getDownloadUrls(self):
-		urls = set()
-		for directory in self.dirs:
-			if directory in (u'', u'/', u'.'):
-				url = self.baseUrl
-			else:
-				url = u'%s/%s' % (self.baseUrl, directory)
-
-			urls.add(url)
-
-		return urls
-
-
-class LinksExtractor(htmllib.HTMLParser):
-	def __init__(self, formatter):
-		htmllib.HTMLParser.__init__(self, formatter)
-		self.links = set()
-
-	def start_a(self, attrs):
-		if len(attrs) > 0:
-			for attr in attrs:
-				if attr[0] != "href":
-					continue
-
-				link = attr[1]
-				if link.startswith('/'):
-					# Fix for IIS repos
-					link = link[1:]
-
-				self.links.add(link)
-
-	def getLinks(self):
-		return self.links
-
-
-class EmailNotifier(object):
-	def __init__(self, smtphost=u'localhost', smtpport=25, subject=u'opsi product updater', sender=u'', receivers=[]):
-		self.receivers = forceUnicodeList(receivers)
-		if not self.receivers:
-			raise ValueError(u"List of mail recipients empty")
-		self.smtphost = forceUnicode(smtphost)
-		self.smtpport = forceInt(smtpport)
-		self.sender = forceUnicode(sender)
-		self.subject = forceUnicode(subject)
-		self.message = u''
-		self.username = None
-		self.password = None
-		self.useStarttls = False
-
-	def appendLine(self, line, pre=''):
-		now = unicode(time.strftime(u"%b %d %H:%M:%S", time.localtime()), 'utf-8', 'replace')
-		self.message += u'%s%s %s\n' % (pre, now, forceUnicode(line))
-
-	def hasMessage(self):
-		return bool(self.message)
-
-	def notify(self):
-		logger.notice(u"Sending mail notification")
-		mail = u'From: %s\n' % self.sender
-		mail += u'To: %s\n' % u','.join(self.receivers)
-		mail += u'Date: {0}\n'.format(email.utils.formatdate(localtime=True))
-		mail += u'Subject: %s\n' % self.subject
-		mail += u'\n'
-		# mail += _(u"opsi product updater carried out the following actions:") + u"\n"
-		mail += self.message
-		smtpObj = None
-		try:
-			smtpObj = smtplib.SMTP(self.smtphost, self.smtpport)
-			smtpObj.ehlo_or_helo_if_needed()
-
-			if self.useStarttls:
-				if smtpObj.has_extn('STARTTLS'):
-					logger.debug('Enabling STARTTLS')
-					smtpObj.starttls()
-				else:
-					logger.debug('Server does not support STARTTLS.')
-
-			if self.username and self.password is not None:
-				logger.debug(
-					'Trying to authenticate against SMTP server '
-					'{host}:{port} as user "{username}"'.format(
-						host=self.smtphost,
-						port=self.smtpport,
-						username=self.username
-					)
-				)
-				smtpObj.login(self.username, self.password)
-				smtpObj.ehlo_or_helo_if_needed()
-
-			smtpObj.sendmail(self.sender, self.receivers, mail)
-			logger.debug(u"SMTP-Host: '%s' SMTP-Port: '%s'" % (self.smtphost, self.smtpport))
-			logger.debug(u"Sender: '%s' Reveivers: '%s' Message: '%s'" % (self.sender, self.receivers, mail))
-			logger.notice(u"Email successfully sent")
-			smtpObj.quit()
-		except Exception as error:
-			if smtpObj is not None:
-				logger.debug('SMTP Server does esmtp: {0}'.format(smtpObj.does_esmtp))
-				if hasattr(smtpObj, 'ehlo_resp'):
-					logger.debug('SMTP EHLO response: {0}'.format(smtpObj.ehlo_resp))
-
-				if hasattr(smtpObj, 'esmtp_features'):
-					logger.debug('ESMTP Features: {0}'.format(smtpObj.esmtp_features))
-
-			raise RuntimeError(u"Failed to send email using smtp server '%s': %s" % (self.smtphost, error))
-
-
-class OpsiPackageUpdater(object):
-	def __init__(self, config):
-		self.config = config
-		self.httpHeaders = {'User-Agent': self.config.get("userAgent", "")}
-		self.configBackend = None
-		self.depotConnections = {}
-		self.depotId = forceHostId(getfqdn(conf='/etc/opsi/global.conf').lower())
-		self.errors = []
-
-		depots = self.getConfigBackend().host_getObjects(type='OpsiDepotserver', id=self.depotId)
-		try:
-			self.depotKey = depots[0].opsiHostKey
-		except IndexError:
-			raise ValueError(u"Depot '%s' not found in backend" % self.depotId)
-
-		if not self.depotKey:
-			raise ValueError(u"Opsi host key for depot '%s' not found in backend" % self.depotId)
-		logger.addConfidentialString(self.depotKey)
-
-		self.readConfigFile()
-=======
->>>>>>> 550167d3
 
 from OPSI import System
 from OPSI.Logger import LOG_NOTICE, LOG_WARNING, Logger
@@ -336,520 +131,6 @@
 				else:
 					logger.notice('\t{productId} (Version {version})', **package)
 
-<<<<<<< HEAD
-	def processUpdates(self):
-		if not any(self.getActiveRepositories()):
-			logger.warning(u"No repositories configured, nothing to do")
-			return
-
-		notifier = None
-		if self.config["notification"]:
-			logger.info(u"Notification is activated")
-			notifier = self._getNotifier()
-
-		try:
-			try:
-				installedProducts = self.getInstalledProducts()
-				localPackages = self.getLocalPackages()
-				downloadablePackages = self.getDownloadablePackages()
-				downloadablePackages = self.onlyNewestPackages(downloadablePackages)
-				downloadablePackages = self._filterProducts(downloadablePackages)
-
-				newPackages = []
-				for availablePackage in downloadablePackages:
-					logger.info(u"Testing if download/installation of package '{0}' is needed", availablePackage["filename"])
-					productInstalled = False
-					updateAvailable = False
-					for product in installedProducts:
-						if product['productId'] == availablePackage['productId']:
-							logger.debug(u"Product '{0}' is installed", availablePackage['productId'])
-							productInstalled = True
-							logger.debug(
-								u"Available product version is '{0}', installed product version is '{1}-{2}'",
-								availablePackage['version'], product['productVersion'], product['packageVersion']
-							)
-							updateAvailable = compareVersions(availablePackage['version'], '>', '%s-%s' % (product['productVersion'], product['packageVersion']))
-							break
-
-					installationRequired = False
-					if not productInstalled:
-						if availablePackage['repository'].autoInstall:
-							logger.notice(
-								u"{0} - installation required: product '{1}' is not installed and auto install is set for repository '{2}'",
-								availablePackage["filename"], availablePackage['productId'], availablePackage['repository'].name
-							)
-							installationRequired = True
-						else:
-							logger.info(
-								u"{0} - installation not required: product '{1}' is not installed but auto install is not set for repository '{2}'",
-								availablePackage["filename"], availablePackage['productId'], availablePackage['repository'].name
-							)
-					elif updateAvailable:
-						if availablePackage['repository'].autoUpdate:
-							logger.notice(
-								u"{0} - installation required: a more recent version of product '{1}' was found (installed: {2}-{3}, available: {4}) and auto update is set for repository '{5}'",
-								availablePackage["filename"], availablePackage['productId'], product['productVersion'], product['packageVersion'], availablePackage['version'], availablePackage['repository'].name
-							)
-							installationRequired = True
-						else:
-							logger.info(
-								u"{0} - installation not required: a more recent version of product '{1}' was found (installed: {2}-{3}, available: {4}) but auto update is not set for repository '{5}'",
-								availablePackage["filename"], availablePackage['productId'], product['productVersion'], product['packageVersion'], availablePackage['version'], availablePackage['repository'].name
-							)
-					else:
-						logger.info(
-							u"{0} - installation not required: installed version '{1}-{2}' of product '{3}' is up to date",
-							availablePackage["filename"], product['productVersion'], product['packageVersion'], availablePackage['productId']
-						)
-
-					if not installationRequired:
-						continue
-
-					downloadNeeded = True
-					localPackageFound = None
-					for localPackage in localPackages:
-						if localPackage['productId'] == availablePackage['productId']:
-							logger.debug(u"Found local package file '%s'" % localPackage['filename'])
-							localPackageFound = localPackage
-							if localPackage['filename'] == availablePackage['filename']:
-								if localPackage['md5sum'] == availablePackage['md5sum']:
-									downloadNeeded = False
-									break
-					if not downloadNeeded:
-						logger.info(
-							u"{0} - download of package is not required: found local package {1} with matching md5sum",
-							availablePackage["filename"], localPackageFound['filename']
-						)
-					elif localPackageFound:
-						logger.info(
-							u"{0} - download of package is required: found local package {1} which differs from available",
-							availablePackage["filename"], localPackageFound['filename']
-						)
-					else:
-						logger.info(u"{0} - download of package is required: local package not found", availablePackage["filename"])
-
-					packageFile = os.path.join(self.config["packageDir"], availablePackage["filename"])
-					zsynced = False
-					if downloadNeeded:
-						if self.config["zsyncCommand"] and availablePackage['zsyncFile'] and localPackageFound:
-							if availablePackage['repository'].baseUrl.split(':')[0].lower().endswith('s'):
-								logger.warning(u"Cannot use zsync, because zsync does not support https")
-								self.downloadPackage(availablePackage, notifier=notifier)
-							else:
-								if localPackageFound['filename'] != availablePackage['filename']:
-									os.rename(os.path.join(self.config["packageDir"], localPackageFound["filename"]), packageFile)
-									localPackageFound["filename"] = availablePackage['filename']
-								self.zsyncPackage(availablePackage, notifier=notifier)
-								zsynced = True
-						else:
-							self.downloadPackage(availablePackage, notifier=notifier)
-						self.cleanupPackages(availablePackage)
-
-					if availablePackage['md5sum']:
-						logger.info(u"Verifying download of package '%s'" % packageFile)
-						md5 = md5sum(packageFile)
-						if md5 == availablePackage["md5sum"]:
-							logger.info(u"{productId}: md5sum match, package download verified", productId=availablePackage['productId'])
-						elif md5 != availablePackage["md5sum"] and zsynced:
-							logger.warning(u"{productId}: zsynced Download has failed, try once to load full package", productId=availablePackage['productId'])
-							self.downloadPackage(availablePackage, notifier=notifier)
-							self.cleanupPackages(availablePackage)
-
-							md5 = md5sum(packageFile)
-							if md5 == availablePackage["md5sum"]:
-								logger.info(u"{productId}: md5sum match, package download verified", productId=availablePackage['productId'])
-							else:
-								raise RuntimeError(u"Failed to download package '%s', md5sum mismatch" % availablePackage['packageFile'])
-						else:
-							logger.info(u"{productId}: md5sum mismatch and no zsync. Doing nothing.", productId=availablePackage['productId'])
-					else:
-						logger.warning(u"{productId}: Cannot verify download of package: missing md5sum file", productId=availablePackage['productId'])
-
-					newPackages.append(availablePackage)
-
-				if not newPackages:
-					logger.notice(u"No new packages downloaded")
-					return
-
-				now = time.localtime()
-				now = '%d:%d' % (now[3], now[4])
-
-				def tdiff(t1, t2):
-					t1 = int(t1.split(':')[0]) * 60 + int(t1.split(':')[1])
-					t2 = int(t2.split(':')[0]) * 60 + int(t2.split(':')[1])
-					if t1 > t2:
-						return 24 * 60 - t1 + t2
-
-				insideInstallWindow = True
-				if not self.config['installationWindowStartTime'] or not self.config['installationWindowEndTime']:
-					logger.info(u"Installation time window not defined, installing products and setting actions")
-				elif tdiff(self.config['installationWindowStartTime'], self.config['installationWindowEndTime']) >= tdiff(self.config['installationWindowStartTime'], now):
-					logger.notice(u"We are inside the installation time window, installing products and setting actions")
-				else:
-					logger.notice(u"We are outside installation time window, not installing products except for product ids %s" \
-							% self.config['installationWindowExceptions'])
-					insideInstallWindow = False
-
-				sequence = []
-				for package in newPackages:
-					if not insideInstallWindow and not package['productId'] in self.config['installationWindowExceptions']:
-						continue
-					sequence.append(package['productId'])
-
-				for package in newPackages:
-					if not package['productId'] in sequence:
-						continue
-					packageFile = os.path.join(self.config["packageDir"], package["filename"])
-					productId = package['productId']
-					ppf = ProductPackageFile(packageFile, tempDir=self.config.get('tempdir', '/tmp'))
-					ppf.getMetaData()
-					dependencies = ppf.packageControlFile.getPackageDependencies()
-					ppf.cleanup()
-					for dependency in dependencies:
-						try:
-							ppos = sequence.index(productId)
-							dpos = sequence.index(dependency['package'])
-							if ppos < dpos:
-								sequence.remove(dependency['package'])
-								sequence.insert(ppos, dependency['package'])
-						except Exception as error:
-							logger.debug(u"While processing package '%s', dependency '%s': %s" % (packageFile, dependency['package'], error))
-
-				sortedPackages = []
-				for productId in sequence:
-					for package in newPackages:
-						if productId == package['productId']:
-							sortedPackages.append(package)
-							break
-				newPackages = sortedPackages
-
-				installedPackages = []
-				for package in newPackages:
-					packageFile = os.path.join(self.config["packageDir"], package["filename"])
-
-					if package['repository'].onlyDownload:
-						continue
-
-					propertyDefaultValues = {}
-					try:
-						if package['repository'].inheritProductProperties and availablePackage['repository'].opsiDepotId:
-							logger.info(u"Trying to get product property defaults from repository")
-							productPropertyStates = self.getConfigBackend().productPropertyState_getObjects(
-											productId=package['productId'],
-											objectId=availablePackage['repository'].opsiDepotId)
-						else:
-							productPropertyStates = self.getConfigBackend().productPropertyState_getObjects(
-											productId=package['productId'],
-											objectId=self.depotId)
-						if productPropertyStates:
-							for pps in productPropertyStates:
-								propertyDefaultValues[pps.propertyId] = pps.values
-						logger.notice(u"Using product property defaults: %s" % propertyDefaultValues)
-					except Exception as error:
-						logger.warning(u"Failed to get product property defaults: %s" % error)
-
-					logger.info(u"Installing package '%s'" % packageFile)
-					self.getConfigBackend().depot_installPackage(filename=packageFile, propertyDefaultValues=propertyDefaultValues, tempDir=self.config.get('tempdir', '/tmp'))
-					productOnDepots = self.getConfigBackend().productOnDepot_getObjects(depotId=self.depotId, productId=package['productId'])
-					if not productOnDepots:
-						raise ValueError(u"Product '%s' not found on depot '%s' after installation" % (package['productId'], self.depotId))
-					package['product'] = self.getConfigBackend().product_getObjects(
-						id=productOnDepots[0].productId,
-						productVersion=productOnDepots[0].productVersion,
-						packageVersion=productOnDepots[0].packageVersion
-					)[0]
-
-					if notifier:
-						notifier.appendLine(u"Package '%s' successfully installed" % packageFile, pre='\n')
-					logger.notice(u"Package '%s' successfully installed" % packageFile)
-					installedPackages.append(package)
-
-				if not installedPackages:
-					logger.notice(u"No new packages installed")
-					return
-
-				wakeOnLanClients = set()
-				shutdownProduct = None
-				if self.config['wolAction'] and self.config["wolShutdownWanted"]:
-					for product in self.getConfigBackend().productOnDepot_getObjects(depotId=self.depotId, productId='shutdownwanted'):
-						shutdownProduct = product
-						logger.info(u"Found 'shutdownwanted' product on depot '%s': %s" % (self.depotId, shutdownProduct))
-						break
-					if not shutdownProduct:
-						logger.error(u"Product 'shutdownwanted' not avaliable on depot '%s'" % self.depotId)
-
-				for package in installedPackages:
-					if not package['product'].setupScript:
-						continue
-					if package['repository'].autoSetup:
-						if isinstance(package['product'], NetbootProduct):
-							logger.info(
-								u"Not setting action 'setup' for product '{0}' where installation status 'installed' because auto setup is not allowed for netboot products",
-								package['productId']
-							)
-							continue
-
-						logger.notice(
-							u"Setting action 'setup' for product '{0}' where installation status 'installed' because auto setup is set for repository '{1}'",
-							package['productId'], package['repository'].name
-						)
-					else:
-						logger.info(
-							u"Not setting action 'setup' for product '{0}' where installation status 'installed' because auto setup is not set for repository '{1}'",
-							package['productId'], package['repository'].name
-						)
-						continue
-
-					clientToDepotserver = self.getConfigBackend().configState_getClientToDepotserver(depotIds=[self.depotId])
-					clientIds = set(
-						ctd['clientId']
-						for ctd in clientToDepotserver
-						if ctd['clientId']
-					)
-
-					if clientIds:
-						productOnClients = self.getConfigBackend().productOnClient_getObjects(
-							attributes=['installationStatus'],
-							productId=package['productId'],
-							productType='LocalbootProduct',
-							clientId=clientIds,
-							installationStatus=['installed'],
-						)
-						if productOnClients:
-							wolEnabled = self.config['wolAction']
-							excludedWolProducts = set(self.config['wolActionExcludeProductIds'])
-
-							for poc in productOnClients:
-								poc.setActionRequest('setup')
-								if wolEnabled and package['productId'] not in excludedWolProducts:
-									wakeOnLanClients.add(poc.clientId)
-
-							self.getConfigBackend().productOnClient_updateObjects(productOnClients)
-							if notifier:
-								notifier.appendLine(u"Product {0} set to 'setup' on clients: {1}".format(package['productId'], ', '.join(sorted(poc.clientId for poc in productOnClients))))
-
-				if wakeOnLanClients:
-					logger.notice(u"Powering on clients %s" % wakeOnLanClients)
-					if notifier:
-						notifier.appendLine(u"Powering on clients: {0}".format(', '.join(sorted(wakeOnLanClients))))
-
-					for clientId in wakeOnLanClients:
-						try:
-							logger.info(u"Powering on client '%s'" % clientId)
-							if self.config["wolShutdownWanted"] and shutdownProduct:
-								logger.info(u"Setting shutdownwanted to 'setup' for client '%s'" % clientId)
-
-								self.getConfigBackend().productOnClient_updateObjects(
-									ProductOnClient(
-										productId=shutdownProduct.productId,
-										productType=shutdownProduct.productType,
-										productVersion=shutdownProduct.productVersion,
-										packageVersion=shutdownProduct.packageVersion,
-										clientId=clientId,
-										actionRequest='setup'
-									)
-								)
-							self.getConfigBackend().hostControl_start(hostIds=[clientId])
-							time.sleep(self.config["wolStartGap"])
-						except Exception as error:
-							logger.error(u"Failed to power on client '%s': %s" % (clientId, error))
-			except Exception as error:
-				if notifier:
-					notifier.appendLine(u"Error occurred: %s" % error)
-				raise
-		finally:
-			if notifier and notifier.hasMessage():
-				notifier.notify()
-
-	def _getNotifier(self):
-		notifier = EmailNotifier(
-			smtphost=self.config["smtphost"],
-			smtpport=self.config["smtpport"],
-			sender=self.config["sender"],
-			receivers=self.config["receivers"],
-			subject=self.config["subject"],
-		)
-
-		if self.config["use_starttls"]:
-			notifier.useStarttls = self.config["use_starttls"]
-
-		if self.config["smtpuser"] and self.config["smtppassword"] is not None:
-			notifier.username = self.config["smtpuser"]
-			notifier.password = self.config["smtppassword"]
-
-		return notifier
-
-	def _filterProducts(self, products):
-		if self.config["processProductIds"]:
-			# Checking if given productIds are available and
-			# process only these products
-			newProductList = []
-			for product in self.config["processProductIds"]:
-				for pac in products:
-					if product == pac["productId"]:
-						newProductList.append(pac)
-						break
-				else:
-					logger.error("Product '{productId}' not found in repository!", productId=product)
-					possibleProductIDs = sorted(set(pac["productId"] for pac in products))
-					logger.notice("Possible products are: {0}", ', '.join(possibleProductIDs))
-					raise ValueError(u"You have searched for a product, which was not found in configured repository: '%s'" % product)
-
-			if newProductList:
-				return newProductList
-
-		return products
-
-	def downloadPackages(self):
-		if not any(self.getActiveRepositories()):
-			logger.warning(u"No repositories configured, nothing to do")
-			return
-
-		notifier = None
-		if self.config["notification"]:
-			logger.info(u"Notification is activated")
-			notifier = self._getNotifier()
-
-		forceDownload = self.config["forceDownload"]
-
-		try:
-			installedProducts = self.getInstalledProducts()
-			localPackages = self.getLocalPackages()
-			downloadablePackages = self.getDownloadablePackages()
-			downloadablePackages = self.onlyNewestPackages(downloadablePackages)
-			downloadablePackages = self._filterProducts(downloadablePackages)
-
-			newPackages = []
-			for availablePackage in downloadablePackages:
-				logger.info(u"Testing if download/installation of package '%s' is needed" % availablePackage["filename"])
-				for product in installedProducts:
-					if product['productId'] == availablePackage['productId']:
-						logger.debug(u"Product '%s' is installed" % availablePackage['productId'])
-						logger.debug(u"Available product version is '%s', installed product version is '%s-%s'" \
-							% (availablePackage['version'], product['productVersion'], product['packageVersion']))
-						break
-
-				downloadNeeded = True
-				localPackageFound = None
-				for localPackage in localPackages:
-					if localPackage['productId'] == availablePackage['productId']:
-						logger.debug(u"Found local package file '%s'" % localPackage['filename'])
-						localPackageFound = localPackage
-						if localPackage['filename'] == availablePackage['filename']:
-							if localPackage['md5sum'] == availablePackage['md5sum']:
-								downloadNeeded = False
-								break
-
-				if forceDownload:
-					downloadNeeded = True
-
-					message = u"{filename} - download of package is forced.".format(**availablePackage)
-					logger.notice(message)
-					if notifier:
-						notifier.appendLine(message)
-				elif not downloadNeeded:
-					logger.info(u"%s - download of package is not required: found local package %s with matching md5sum" \
-								% (availablePackage["filename"], localPackageFound['filename']))
-				elif localPackageFound:
-					message = u"{filename} - download of package is required: found local package {0} which differs from available".format(localPackageFound['filename'], **availablePackage)
-					logger.notice(message)
-					if notifier:
-						notifier.appendLine(message)
-				else:
-					message = u"{filename} - download of package is required: local package not found".format(**availablePackage)
-					logger.notice(message)
-					if notifier:
-						notifier.appendLine(message)
-
-				packageFile = os.path.join(self.config["packageDir"], availablePackage["filename"])
-				zsynced = False
-				if downloadNeeded:
-					if self.config["zsyncCommand"] and availablePackage['zsyncFile'] and localPackageFound:
-						if availablePackage['repository'].baseUrl.split(':')[0].lower().endswith('s'):
-							logger.warning(u"Cannot use zsync, because zsync does not support https")
-							self.downloadPackage(availablePackage, notifier=notifier)
-						else:
-							if localPackageFound['filename'] != availablePackage['filename']:
-								os.rename(os.path.join(self.config["packageDir"], localPackageFound["filename"]), packageFile)
-								localPackageFound["filename"] = availablePackage['filename']
-							self.zsyncPackage(availablePackage, notifier=notifier)
-							zsynced = True
-					else:
-						self.downloadPackage(availablePackage, notifier=notifier)
-					self.cleanupPackages(availablePackage)
-
-				if availablePackage['md5sum']:
-					logger.info(u"Verifying download of package '%s'" % packageFile)
-					md5 = md5sum(packageFile)
-					if md5 == availablePackage["md5sum"]:
-						logger.info(u"{productId}: md5sum match, package download verified", productId=availablePackage['productId'])
-					elif md5 != availablePackage["md5sum"] and zsynced:
-						logger.warning(u"{productId}: zsynced Download has failed, try once to load full package", productId=availablePackage['productId'])
-						self.downloadPackage(availablePackage, notifier=notifier)
-						self.cleanupPackages(availablePackage)
-
-						md5 = md5sum(packageFile)
-						if md5 == availablePackage["md5sum"]:
-							logger.info(u"{productId}: md5sum match, package download verified", productId=availablePackage['productId'])
-						else:
-							raise RuntimeError(u"Failed to download package '%s', md5sum mismatch" % availablePackage['packageFile'])
-					else:
-						logger.warning(u"{productId}: md5sum mismatch and no zsync. Doing nothing.", productId=availablePackage['productId'])
-				else:
-					logger.warning(u"{productId}: Cannot verify download of package: missing md5sum file", productId=availablePackage['productId'])
-
-				newPackages.append(availablePackage)
-
-			if not newPackages:
-				logger.notice(u"No new packages downloaded")
-				return
-		except Exception as error:
-			if notifier:
-				notifier.appendLine(u"Error occurred: %s" % error)
-			raise
-		finally:
-			if notifier and notifier.hasMessage():
-				notifier.notify()
-
-	def listUpdatableProducts(self):
-		if not any(self.getActiveRepositories()):
-			logger.warning(u"No repositories configured, nothing to do")
-			return
-
-		updates = {}
-		try:
-			installedProducts = self.getInstalledProducts()
-			downloadablePackages = self.getDownloadablePackages()
-			downloadablePackages = self.onlyNewestPackages(downloadablePackages)
-			downloadablePackages = self._filterProducts(downloadablePackages)
-
-			for availablePackage in downloadablePackages:
-				productId = availablePackage['productId']
-				for product in installedProducts:
-					if product['productId'] == productId:
-						logger.debug(u"Product '%s' is installed" % productId)
-						logger.debug(u"Available product version is '%s', installed product version is '%s-%s'" % (availablePackage['version'], product['productVersion'], product['packageVersion']))
-						updateAvailable = compareVersions(availablePackage['version'], '>', '%s-%s' % (product['productVersion'], product['packageVersion']))
-
-						if updateAvailable:
-							updates[productId] = {
-								"productId": productId,
-								"newVersion": "{version}".format(**availablePackage),
-								"oldVersion": "{productVersion}-{packageVersion}".format(**product),
-								"repository": availablePackage['repository'].name
-							}
-						break
-		except Exception as error:
-			raise error
-
-		if updates:
-			for productId in sorted(updates.keys()):
-				logger.notice("{productId}: {newVersion} in {repository} (updatable from: {oldVersion})", **updates[productId])
-		else:
-			logger.notice("No updates found.")
-
-=======
->>>>>>> 550167d3
 	def listProductsWithVersionDifference(self):
 		"""
 		Lists the products available at the actives repositories.
